#include "ops_math.h"
#include "../runtime/value.h"
#include "../runtime/logging.h"
#include "../runtime/runtime.h"
#include "../runtime/sqfop.h"
#include "../runtime/util.h"

#include "../runtime/d_string.h"
#include "../runtime/d_scalar.h"
#include "../runtime/d_boolean.h"
#include "../runtime/d_array.h"

#include <cmath>
#include <random>
#include <array>
#include <iomanip>


namespace err = logmessage::runtime;
using namespace sqf::runtime;
using namespace sqf::types;

namespace
{
<<<<<<< HEAD
    value plus_scalar_scalar(runtime& runtime, value::cref left, value::cref right)
    {
        return (left.data<d_scalar, float>()) + (right.data<d_scalar, float>());
    }
    value minus_scalar_scalar(runtime& runtime, value::cref left, value::cref right)
    {
        return (left.data<d_scalar, float>()) - (right.data<d_scalar, float>());
    }
    value multiply_scalar_scalar(runtime& runtime, value::cref left, value::cref right)
    {
        return (left.data<d_scalar, float>()) * (right.data<d_scalar, float>());
    }
    value divide_scalar_scalar(runtime& runtime, value::cref left, value::cref right)
    {
        auto r = (right.data<d_scalar, float>());
        if (r == 0)
        {
            runtime.__logmsg(err::ZeroDivisor(runtime.context_active().current_frame().diag_info_from_position()));
            return 0;
        }
        return (left.data<d_scalar, float>()) / r;
    }
    value abs_scalar(runtime& runtime, value::cref right)
    {
        auto r = right.data<d_scalar, float>();
        return std::fabs(r);
    }
    value atan2_scalar_scalar(runtime& runtime, value::cref left, value::cref right)
    {
        return std::atan2(left.data<d_scalar, float>(), right.data<d_scalar, float>());
    }
    value deg_scalar(runtime& runtime, value::cref right)
    {
        return right.data<d_scalar, float>() * (180 / util::pi());
    }
    value log_scalar(runtime& runtime, value::cref right)
    {
        return std::log10(right.data<d_scalar, float>());
    }
    value pi_(runtime& runtime)
    {
        return util::pi();
    }
    value sin_scalar(runtime& runtime, value::cref right)
    {
        return std::sin(right.data<d_scalar, float>());
    }
    value acos_scalar(runtime& runtime, value::cref right)
    {
        return std::acos(right.data<d_scalar, float>());
    }
    value exp_scalar(runtime& runtime, value::cref right)
    {
        return std::exp(right.data<d_scalar, float>());
    }
    value rad_scalar(runtime& runtime, value::cref right)
    {
        return right.data<d_scalar, float>() * (util::pi() / 180);
    }
    value sqrt_scalar(runtime& runtime, value::cref right)
    {
        return std::sqrt(right.data<d_scalar, float>());
    }
    value tan_scalar(runtime& runtime, value::cref right)
    {
        return std::tan(right.data<d_scalar, float>());
    }
    value random_scalar(runtime& runtime, value::cref right)
    {
        return (static_cast<float>(std::rand()) / RAND_MAX) * right.data<d_scalar, float>();
    }
    value min_scalar_scalar(runtime& runtime, value::cref left, value::cref right)
    {
        auto l = left.data<d_scalar, float>();
        auto r = right.data<d_scalar, float>();
        return std::fmin(l, r);
    }
    value max_scalar_scalar(runtime& runtime, value::cref left, value::cref right)
    {
        auto l = left.data<d_scalar, float>();
        auto r = right.data<d_scalar, float>();
        return std::fmax(l, r);
    }
    value floor_scalar(runtime& runtime, value::cref right)
    {
        auto r = right.data<d_scalar, float>();
        return std::floor(r);
    }
    value ceil_scalar(runtime& runtime, value::cref right)
    {
        auto r = right.data<d_scalar, float>();
        return std::ceil(r);
    }
    value asin_scalar(runtime& runtime, value::cref right)
    {
        auto r = right.data<d_scalar, float>();
        return std::asin(r);
    }
    value atan_scalar(runtime& runtime, value::cref right)
    {
        auto r = right.data<d_scalar, float>();
        return std::atan(r);
    }
    value cos_scalar(runtime& runtime, value::cref right)
    {
        auto r = right.data<d_scalar, float>();
        return std::cos(r);
    }
=======
	inline float rad(float f) {
		return f * util::pi() / 180.0;
	}
	inline float deg(float f) {
		return f * 180.0 / util::pi();
	}
	value plus_scalar_scalar(runtime& runtime, value::cref left, value::cref right)
	{
		return (left.data<d_scalar, float>()) + (right.data<d_scalar, float>());
	}
	value minus_scalar_scalar(runtime& runtime, value::cref left, value::cref right)
	{
		return (left.data<d_scalar, float>()) - (right.data<d_scalar, float>());
	}
	value multiply_scalar_scalar(runtime& runtime, value::cref left, value::cref right)
	{
		return (left.data<d_scalar, float>()) * (right.data<d_scalar, float>());
	}
	value divide_scalar_scalar(runtime& runtime, value::cref left, value::cref right)
	{
		auto r = (right.data<d_scalar, float>());
		auto r_is_rero = std::abs(r) <= std::numeric_limits<float>::epsilon();
		if (r_is_rero)
		{
			runtime.__logmsg(err::ZeroDivisor(runtime.context_active().current_frame().diag_info_from_position()));
			return 0;
		}
		return (left.data<d_scalar, float>()) / r;
	}
	value abs_scalar(runtime& runtime, value::cref right)
	{
		auto r = right.data<d_scalar, float>();
		return std::fabs(r);
	}
	value atan2_scalar_scalar(runtime& runtime, value::cref left, value::cref right)
	{
		return deg(std::atan2(rad(left.data<d_scalar, float>()), rad(right.data<d_scalar, float>())));
	}
	value deg_scalar(runtime& runtime, value::cref right)
	{
		return deg(right.data<d_scalar, float>());
	}
    value log_scalar(runtime& runtime, value::cref right)
	{
		return std::log10(right.data<d_scalar, float>());
	}
	value pi_(runtime& runtime)
	{
		return util::pi();
	}
	value sin_scalar(runtime& runtime, value::cref right)
	{
		return std::sin(rad(right.data<d_scalar, float>()));
	}
	value acos_scalar(runtime& runtime, value::cref right)
	{
		return deg(std::acos(right.data<d_scalar, float>()));
	}
	value exp_scalar(runtime& runtime, value::cref right)
	{
		return std::exp(right.data<d_scalar, float>());
	}
    value rad_scalar(runtime& runtime, value::cref right)
	{
		return rad(right.data<d_scalar, float>());
	}
	value sqrt_scalar(runtime& runtime, value::cref right)
	{
		return std::sqrt(right.data<d_scalar, float>());
	}
	value tan_scalar(runtime& runtime, value::cref right)
	{
		return std::tan(rad(right.data<d_scalar, float>()));
	}
    value random_scalar(runtime& runtime, value::cref right)
	{
		return (static_cast<float>(std::rand()) / RAND_MAX) * right.data<d_scalar, float>();
	}
	value min_scalar_scalar(runtime& runtime, value::cref left, value::cref right)
	{
		auto l = left.data<d_scalar, float>();
		auto r = right.data<d_scalar, float>();
		return std::fmin(l, r);
	}
	value max_scalar_scalar(runtime& runtime, value::cref left, value::cref right)
	{
		auto l = left.data<d_scalar, float>();
		auto r = right.data<d_scalar, float>();
		return std::fmax(l, r);
	}
	value floor_scalar(runtime& runtime, value::cref right)
	{
		auto r = right.data<d_scalar, float>();
		return std::floor(r);
	}
	value ceil_scalar(runtime& runtime, value::cref right)
	{
		auto r = right.data<d_scalar, float>();
		return std::ceil(r);
	}
	value asin_scalar(runtime& runtime, value::cref right)
	{
		auto r = right.data<d_scalar, float>();
		return deg(std::asin(r));
	}
	value atan_scalar(runtime& runtime, value::cref right)
	{
		auto r = right.data<d_scalar, float>();
		return deg(std::atan(r));
	}
	value cos_scalar(runtime& runtime, value::cref right)
	{
		auto r = right.data<d_scalar, float>();
		return std::cos(rad(r));
	}
>>>>>>> bceeec87
    value ln_scalar(runtime& runtime, value::cref right)
    {
        auto r = right.data<d_scalar, float>();
        return std::log(r);
    }
    value mod_scalar_scalar(runtime& runtime, value::cref left, value::cref right)
    {
        auto l = left.data<d_scalar, float>();
        auto r = right.data<d_scalar, float>();
        return std::fmod(l, r);
    }
    value round_scalar(runtime& runtime, value::cref right)
    {
        auto r = right.data<d_scalar, float>();
        return std::round(r);
    }
    value minus_scalar(runtime& runtime, value::cref right)
    {
        auto r = right.data<d_scalar, float>();
        return -r;
    }
    value exclamationmark_bool(runtime& runtime, value::cref right)
    {
        auto f = right.data<d_boolean, bool>();
        return !f;
    }
    value raisetopower_scalar_scalar(runtime& runtime, value::cref left, value::cref right)
    {
        auto l = left.data<d_scalar, float>();
        auto r = right.data<d_scalar, float>();
        return std::pow(l, r);
    }
    value plus_scalar(runtime& runtime, value::cref right)
    {
        return right;
    }
    float dotProduct(vec3 left, vec3 right)
    {
        return left.x * right.x + left.y * right.y + left.z * right.z;
    }
    float vectorMagnitudeSqr(vec3 arr)
    {
        return std::pow(arr.x, 2) + std::pow(arr.y, 2) + std::pow(arr.z, 2);
    }
    float vectorMagnitude(vec3 arr)
    {
        return std::sqrt(vectorMagnitudeSqr(arr));
    }
    float vectorDistanceSqr(vec3 left, vec3 right)
    {
        return std::pow(left.x - right.x, 2) + std::pow(left.y - right.y, 2) + std::pow(left.z - right.z, 2);
    }
    float vectorDistance(vec3 left, vec3 right)
    {
        return std::sqrt(vectorDistanceSqr(left, right));
    }
    value vectoradd_array_array(runtime& runtime, value::cref left, value::cref right)
    {
        auto l = left.data<d_array>();
        auto r = right.data<d_array>();
        auto arr = std::make_shared<d_array>();
        if (!l->check_type(runtime, t_scalar(), 3) || !r->check_type(runtime, t_scalar(), 3))
        {
            return {};
        }
        arr->push_back(l->at(0).data<d_scalar, float>() + r->at(0).data<d_scalar, float>());
        arr->push_back(l->at(1).data<d_scalar, float>() + r->at(1).data<d_scalar, float>());
        arr->push_back(l->at(2).data<d_scalar, float>() + r->at(2).data<d_scalar, float>());
        return value(arr);
    }
    value vectorcos_array_array(runtime& runtime, value::cref left, value::cref right)
    {
        auto l = left.data<d_array>();
        auto r = right.data<d_array>();
        auto arr = std::make_shared<d_array>();
        if (!l->check_type(runtime, t_scalar(), 3) || !r->check_type(runtime, t_scalar(), 3))
        {
            return {};
        }
        return dotProduct(*l, *r) / (vectorMagnitude(*l) * vectorMagnitude(*r));
    }
    value vectorcrossproduct_array_array(runtime& runtime, value::cref left, value::cref right)
    {
        auto l = left.data<d_array>();
        auto r = right.data<d_array>();
        auto arr = std::make_shared<d_array>();
        if (!l->check_type(runtime, t_scalar(), 3) || !r->check_type(runtime, t_scalar(), 3))
        {
            return {};
        }
        arr->push_back(l->at(1).data<d_scalar, float>() * r->at(2).data<d_scalar, float>() - l->at(2).data<d_scalar, float>() * r->at(1).data<d_scalar, float>());
        arr->push_back(l->at(2).data<d_scalar, float>() * r->at(0).data<d_scalar, float>() - l->at(0).data<d_scalar, float>() * r->at(2).data<d_scalar, float>());
        arr->push_back(l->at(0).data<d_scalar, float>() * r->at(1).data<d_scalar, float>() - l->at(1).data<d_scalar, float>() * r->at(0).data<d_scalar, float>());
        return value(arr);
    }
    value vectordistance_array_array(runtime& runtime, value::cref left, value::cref right)
    {
        auto l = left.data<d_array>();
        auto r = right.data<d_array>();
        auto arr = std::make_shared<d_array>();
        if (!l->check_type(runtime, t_scalar(), 3) || !r->check_type(runtime, t_scalar(), 3))
        {
            return {};
        }
        return vectorDistance(*l, *r);
    }
    value vectordistancesqr_array_array(runtime& runtime, value::cref left, value::cref right)
    {
        auto l = left.data<d_array>();
        auto r = right.data<d_array>();
        auto arr = std::make_shared<d_array>();
        if (!l->check_type(runtime, t_scalar(), 3) || !r->check_type(runtime, t_scalar(), 3))
        {
            return {};
        }
        return vectorDistanceSqr(*l, *r);
    }
    value vectormultiply_array_scalar(runtime& runtime, value::cref left, value::cref right)
    {
        auto l = left.data<d_array>();
        auto r = right.data<d_scalar, float>();
        auto arr = std::make_shared<d_array>();
        if (!l->check_type(runtime, t_scalar(), 3))
        {
            return {};
        }
        arr->push_back(l->at(0).data<d_scalar, float>() * r);
        arr->push_back(l->at(1).data<d_scalar, float>() * r);
        arr->push_back(l->at(2).data<d_scalar, float>() * r);
        return value(arr);
    }
    value vectordiff_array_array(runtime& runtime, value::cref left, value::cref right)
    {
        auto l = left.data<d_array>();
        auto r = right.data<d_array>();
        auto arr = std::make_shared<d_array>();
        if (!l->check_type(runtime, t_scalar(), 3) || !r->check_type(runtime, t_scalar(), 3))
        {
            return {};
        }
        arr->push_back(l->at(0).data<d_scalar, float>() - r->at(0).data<d_scalar, float>());
        arr->push_back(l->at(1).data<d_scalar, float>() - r->at(1).data<d_scalar, float>());
        arr->push_back(l->at(2).data<d_scalar, float>() - r->at(2).data<d_scalar, float>());
        return value(arr);
    }
    value vectordotproduct_array_array(runtime& runtime, value::cref left, value::cref right)
    {
        auto l = left.data<d_array>();
        auto r = right.data<d_array>();
        if (!l->check_type(runtime, t_scalar(), 3) || !r->check_type(runtime, t_scalar(), 3))
        {
            return {};
        }
        return dotProduct(*l, *r);
    }
    value vectormagnitude_array(runtime& runtime, value::cref left)
    {
        auto l = left.data<d_array>();
        if (!l->check_type(runtime, t_scalar(), 3))
        {
            return {};
        }
        return vectorMagnitude(*l);
    }
    value vectormagnitudesqr_array(runtime& runtime, value::cref left)
    {
        auto l = left.data<d_array>();
        if (!l->check_type(runtime, t_scalar(), 3))
        {
            return {};
        }
        return vectorMagnitudeSqr(*l);
    }
    value vectornormalized_array(runtime& runtime, value::cref left)
    {
        auto l = left.data<d_array>();
        auto arr = std::make_shared<d_array>();
        if (!l->check_type(runtime, t_scalar(), 3))
        {
            return {};
        }
        auto magnitude = vectorMagnitude(*l);
        if (magnitude == 0)
        {
            arr->push_back(0);
            arr->push_back(0);
            arr->push_back(0);
        }
        else
        {
            arr->push_back(l->at(0).data<d_scalar, float>() / magnitude);
            arr->push_back(l->at(1).data<d_scalar, float>() / magnitude);
            arr->push_back(l->at(2).data<d_scalar, float>() / magnitude);
        }
        return value(arr);
    }
    value tofixed_scalar(runtime& runtime, value::cref right)
    {
        auto i = right.data<d_scalar, int>();
        if (i > 20)
        {
            i = 20;
        }
        else if (i < 0)
        {
            i = -1;
        }
        sqf::types::d_scalar::set_decimals(i);
        return {};
    }
    value tofixed_scalar_scalar(runtime& runtime, value::cref left, value::cref right)
    {
        auto i = right.data<d_scalar, int>();
        if (i > 20)
        {
            i = 20;
        }
        else if (i <= 0)
        {
            i = 0;
        }
        std::stringstream sstream;
        sstream << std::fixed << std::setprecision(i) << left.data<d_scalar, float>();
        return sstream.str();
    }
}

void sqf::operators::ops_math(sqf::runtime::runtime& runtime)
{
    using namespace sqf::runtime::sqfop;

    runtime.register_sqfop(unary("abs", t_scalar(), "Absolute value of a real number", abs_scalar));
    runtime.register_sqfop(binary(7, "atan2", t_scalar(), t_scalar(), "ArcTangent of x/y. Used to determine the angle of a vector [x,y]. Result in Degrees between -180 and 180. Note that this command can handle y being 0, unlike when using atan, and will return 90", atan2_scalar_scalar));
    runtime.register_sqfop(unary("deg", t_scalar(), "Convert a number from Radians to Degrees.", deg_scalar));
    runtime.register_sqfop(unary("log", t_scalar(), "Base-10 logarithm of x.", log_scalar));
    runtime.register_sqfop(nular("pi", "The value of PI.", pi_));
    runtime.register_sqfop(unary("sin", t_scalar(), "Sine of x, argument in Degrees.", sin_scalar));
    runtime.register_sqfop(unary("acos", t_scalar(), "ArcCosine of a number, result in Degrees.", acos_scalar));
    runtime.register_sqfop(unary("exp", t_scalar(), "Let x be a number, then exp (x) is equal to e to the power of x (or e^x).", exp_scalar));
    runtime.register_sqfop(unary("rad", t_scalar(), "Convert x from Degrees to Radians. 360 degrees is equal to 2 multiplied with pi.", rad_scalar));
    runtime.register_sqfop(unary("sqrt", t_scalar(), "Returns square root of x.", sqrt_scalar));
    runtime.register_sqfop(unary("tan", t_scalar(), "Tangent of x, argument in Degrees.", tan_scalar));
    runtime.register_sqfop(unary("random", t_scalar(), "Random real (floating point) value from 0 (inclusive) to x (not inclusive).", random_scalar));
    runtime.register_sqfop(unary("-", t_scalar(), "Zero minus a.", minus_scalar));
    runtime.register_sqfop(unary("+", t_scalar(), "Returns a copy of a.", plus_scalar));
    runtime.register_sqfop(unary("+", t_nan(), "Returns a copy of a.", plus_scalar));
    runtime.register_sqfop(unary("!", t_boolean(), "Returns a negation of Boolean expression. That means true becomes false and vice versa.", exclamationmark_bool));
    runtime.register_sqfop(binary(6, "min", t_scalar(), t_scalar(), "The smaller of a, b", min_scalar_scalar));
    runtime.register_sqfop(binary(6, "max", t_scalar(), t_scalar(), "The greater of a, b.", max_scalar_scalar));
    runtime.register_sqfop(unary("floor", t_scalar(), "Returns the next lowest integer in relation to x.", floor_scalar));
    runtime.register_sqfop(unary("ceil", t_scalar(), "The ceil value of x.", ceil_scalar));
    runtime.register_sqfop(unary("asin", t_scalar(), "Arcsine of a number, result in Degrees.", asin_scalar));
    runtime.register_sqfop(unary("atan", t_scalar(), "ArcTangent of a number, result in Degrees.", atan_scalar));
    runtime.register_sqfop(unary("atg", t_scalar(), "Equivalent to atan.", atan_scalar));
    runtime.register_sqfop(unary("cos", t_scalar(), "Cosine of a number, argument in degrees.", cos_scalar));
    runtime.register_sqfop(unary("ln", t_scalar(), "Natural logarithm of x.", ln_scalar));
    runtime.register_sqfop(unary("round", t_scalar(), "Rounds up or down to the closest integer.", round_scalar));
    runtime.register_sqfop(binary(7, "mod", t_scalar(), t_scalar(), "Remainder of a divided by b.", mod_scalar_scalar));
    runtime.register_sqfop(binary(7, "%", t_scalar(), t_scalar(), "Remainder of a divided by b.", mod_scalar_scalar));
    runtime.register_sqfop(binary(9, "^", t_scalar(), t_scalar(), "a raised to the power of b.", raisetopower_scalar_scalar));
    runtime.register_sqfop(binary(6, "+", t_scalar(), t_scalar(), "b added to a.", plus_scalar_scalar));
    runtime.register_sqfop(binary(6, "-", t_scalar(), t_scalar(), "Subtracts b from a.", minus_scalar_scalar));
    runtime.register_sqfop(binary(7, "*", t_scalar(), t_scalar(), "Returns the value of a multiplied by b.", multiply_scalar_scalar));
    runtime.register_sqfop(binary(7, "/", t_scalar(), t_scalar(), "a divided by b. Division by 0 throws \"Division by zero\" error, however script doesn't stop and the result of such division is assumed to be 0.", divide_scalar_scalar));

    runtime.register_sqfop(binary(4, "vectorAdd", t_array(), t_array(), "Adds two 3D vectors.", vectoradd_array_array));
    runtime.register_sqfop(binary(4, "vectorCos", t_array(), t_array(), "Cosine of angle between two 3D vectors.", vectorcos_array_array));
    runtime.register_sqfop(binary(4, "vectorCrossProduct", t_array(), t_array(), "Cross product of two 3D vectors.", vectorcrossproduct_array_array));
    runtime.register_sqfop(binary(4, "vectorDiff", t_array(), t_array(), "Subtracts one 3D vector from another.", vectordiff_array_array));
    runtime.register_sqfop(binary(4, "vectorDistance", t_array(), t_array(), "Distance between two 3D vectors.", vectordistance_array_array));
    runtime.register_sqfop(binary(4, "vectorDistanceSqr", t_array(), t_array(), "Squared distance between two 3D vectors.", vectordistancesqr_array_array));
    runtime.register_sqfop(binary(4, "vectorDotProduct", t_array(), t_array(), "Dot product of two 3D vectors.", vectordotproduct_array_array));
    runtime.register_sqfop(unary("vectorMagnitude", t_array(), "Magnitude of a 3D vector.", vectormagnitude_array));
    runtime.register_sqfop(unary("vectorMagnitudeSqr", t_array(), "Squared magnitude of a 3D vector.", vectormagnitudesqr_array));
    runtime.register_sqfop(binary(4, "vectorMultiply", t_array(), t_scalar(), "Multiplies 3D vector by a t_scalar().", vectormultiply_array_scalar));
    runtime.register_sqfop(unary("vectorNormalized", t_array(), "Returns normalized vector (unit vector, vectorMagnitude = 1) of given vector. If given vector is 0 result is a 0 vector as well.", vectornormalized_array));
    runtime.register_sqfop(binary(4, "toFixed", t_scalar(), t_scalar(), "Converts a number into a string, keeping the specified number of decimals. Range from 0 to 20.", tofixed_scalar_scalar));
    runtime.register_sqfop(unary("toFixed", t_scalar(), "Sets how many decimals should be displayed during to string conversion. -1 resets to default. Range from 0 to 20.", tofixed_scalar));
}<|MERGE_RESOLUTION|>--- conflicted
+++ resolved
@@ -22,116 +22,6 @@
 
 namespace
 {
-<<<<<<< HEAD
-    value plus_scalar_scalar(runtime& runtime, value::cref left, value::cref right)
-    {
-        return (left.data<d_scalar, float>()) + (right.data<d_scalar, float>());
-    }
-    value minus_scalar_scalar(runtime& runtime, value::cref left, value::cref right)
-    {
-        return (left.data<d_scalar, float>()) - (right.data<d_scalar, float>());
-    }
-    value multiply_scalar_scalar(runtime& runtime, value::cref left, value::cref right)
-    {
-        return (left.data<d_scalar, float>()) * (right.data<d_scalar, float>());
-    }
-    value divide_scalar_scalar(runtime& runtime, value::cref left, value::cref right)
-    {
-        auto r = (right.data<d_scalar, float>());
-        if (r == 0)
-        {
-            runtime.__logmsg(err::ZeroDivisor(runtime.context_active().current_frame().diag_info_from_position()));
-            return 0;
-        }
-        return (left.data<d_scalar, float>()) / r;
-    }
-    value abs_scalar(runtime& runtime, value::cref right)
-    {
-        auto r = right.data<d_scalar, float>();
-        return std::fabs(r);
-    }
-    value atan2_scalar_scalar(runtime& runtime, value::cref left, value::cref right)
-    {
-        return std::atan2(left.data<d_scalar, float>(), right.data<d_scalar, float>());
-    }
-    value deg_scalar(runtime& runtime, value::cref right)
-    {
-        return right.data<d_scalar, float>() * (180 / util::pi());
-    }
-    value log_scalar(runtime& runtime, value::cref right)
-    {
-        return std::log10(right.data<d_scalar, float>());
-    }
-    value pi_(runtime& runtime)
-    {
-        return util::pi();
-    }
-    value sin_scalar(runtime& runtime, value::cref right)
-    {
-        return std::sin(right.data<d_scalar, float>());
-    }
-    value acos_scalar(runtime& runtime, value::cref right)
-    {
-        return std::acos(right.data<d_scalar, float>());
-    }
-    value exp_scalar(runtime& runtime, value::cref right)
-    {
-        return std::exp(right.data<d_scalar, float>());
-    }
-    value rad_scalar(runtime& runtime, value::cref right)
-    {
-        return right.data<d_scalar, float>() * (util::pi() / 180);
-    }
-    value sqrt_scalar(runtime& runtime, value::cref right)
-    {
-        return std::sqrt(right.data<d_scalar, float>());
-    }
-    value tan_scalar(runtime& runtime, value::cref right)
-    {
-        return std::tan(right.data<d_scalar, float>());
-    }
-    value random_scalar(runtime& runtime, value::cref right)
-    {
-        return (static_cast<float>(std::rand()) / RAND_MAX) * right.data<d_scalar, float>();
-    }
-    value min_scalar_scalar(runtime& runtime, value::cref left, value::cref right)
-    {
-        auto l = left.data<d_scalar, float>();
-        auto r = right.data<d_scalar, float>();
-        return std::fmin(l, r);
-    }
-    value max_scalar_scalar(runtime& runtime, value::cref left, value::cref right)
-    {
-        auto l = left.data<d_scalar, float>();
-        auto r = right.data<d_scalar, float>();
-        return std::fmax(l, r);
-    }
-    value floor_scalar(runtime& runtime, value::cref right)
-    {
-        auto r = right.data<d_scalar, float>();
-        return std::floor(r);
-    }
-    value ceil_scalar(runtime& runtime, value::cref right)
-    {
-        auto r = right.data<d_scalar, float>();
-        return std::ceil(r);
-    }
-    value asin_scalar(runtime& runtime, value::cref right)
-    {
-        auto r = right.data<d_scalar, float>();
-        return std::asin(r);
-    }
-    value atan_scalar(runtime& runtime, value::cref right)
-    {
-        auto r = right.data<d_scalar, float>();
-        return std::atan(r);
-    }
-    value cos_scalar(runtime& runtime, value::cref right)
-    {
-        auto r = right.data<d_scalar, float>();
-        return std::cos(r);
-    }
-=======
 	inline float rad(float f) {
 		return f * util::pi() / 180.0;
 	}
@@ -247,283 +137,282 @@
 		auto r = right.data<d_scalar, float>();
 		return std::cos(rad(r));
 	}
->>>>>>> bceeec87
     value ln_scalar(runtime& runtime, value::cref right)
-    {
-        auto r = right.data<d_scalar, float>();
-        return std::log(r);
-    }
-    value mod_scalar_scalar(runtime& runtime, value::cref left, value::cref right)
-    {
-        auto l = left.data<d_scalar, float>();
-        auto r = right.data<d_scalar, float>();
-        return std::fmod(l, r);
-    }
+	{
+		auto r = right.data<d_scalar, float>();
+		return std::log(r);
+	}
+	value mod_scalar_scalar(runtime& runtime, value::cref left, value::cref right)
+	{
+		auto l = left.data<d_scalar, float>();
+		auto r = right.data<d_scalar, float>();
+		return std::fmod(l, r);
+	}
     value round_scalar(runtime& runtime, value::cref right)
-    {
-        auto r = right.data<d_scalar, float>();
-        return std::round(r);
-    }
-    value minus_scalar(runtime& runtime, value::cref right)
-    {
-        auto r = right.data<d_scalar, float>();
-        return -r;
-    }
-    value exclamationmark_bool(runtime& runtime, value::cref right)
-    {
-        auto f = right.data<d_boolean, bool>();
-        return !f;
-    }
+	{
+		auto r = right.data<d_scalar, float>();
+		return std::round(r);
+	}
+	value minus_scalar(runtime& runtime, value::cref right)
+	{
+		auto r = right.data<d_scalar, float>();
+		return -r;
+	}
+	value exclamationmark_bool(runtime& runtime, value::cref right)
+	{
+		auto f = right.data<d_boolean, bool>();
+		return !f;
+	}
     value raisetopower_scalar_scalar(runtime& runtime, value::cref left, value::cref right)
-    {
-        auto l = left.data<d_scalar, float>();
-        auto r = right.data<d_scalar, float>();
-        return std::pow(l, r);
-    }
-    value plus_scalar(runtime& runtime, value::cref right)
-    {
-        return right;
-    }
-    float dotProduct(vec3 left, vec3 right)
-    {
-        return left.x * right.x + left.y * right.y + left.z * right.z;
-    }
-    float vectorMagnitudeSqr(vec3 arr)
-    {
-        return std::pow(arr.x, 2) + std::pow(arr.y, 2) + std::pow(arr.z, 2);
-    }
-    float vectorMagnitude(vec3 arr)
-    {
-        return std::sqrt(vectorMagnitudeSqr(arr));
-    }
-    float vectorDistanceSqr(vec3 left, vec3 right)
-    {
-        return std::pow(left.x - right.x, 2) + std::pow(left.y - right.y, 2) + std::pow(left.z - right.z, 2);
-    }
-    float vectorDistance(vec3 left, vec3 right)
-    {
-        return std::sqrt(vectorDistanceSqr(left, right));
-    }
-    value vectoradd_array_array(runtime& runtime, value::cref left, value::cref right)
-    {
-        auto l = left.data<d_array>();
-        auto r = right.data<d_array>();
-        auto arr = std::make_shared<d_array>();
-        if (!l->check_type(runtime, t_scalar(), 3) || !r->check_type(runtime, t_scalar(), 3))
-        {
-            return {};
-        }
-        arr->push_back(l->at(0).data<d_scalar, float>() + r->at(0).data<d_scalar, float>());
-        arr->push_back(l->at(1).data<d_scalar, float>() + r->at(1).data<d_scalar, float>());
-        arr->push_back(l->at(2).data<d_scalar, float>() + r->at(2).data<d_scalar, float>());
-        return value(arr);
-    }
-    value vectorcos_array_array(runtime& runtime, value::cref left, value::cref right)
-    {
-        auto l = left.data<d_array>();
-        auto r = right.data<d_array>();
-        auto arr = std::make_shared<d_array>();
-        if (!l->check_type(runtime, t_scalar(), 3) || !r->check_type(runtime, t_scalar(), 3))
-        {
-            return {};
-        }
-        return dotProduct(*l, *r) / (vectorMagnitude(*l) * vectorMagnitude(*r));
-    }
-    value vectorcrossproduct_array_array(runtime& runtime, value::cref left, value::cref right)
-    {
-        auto l = left.data<d_array>();
-        auto r = right.data<d_array>();
-        auto arr = std::make_shared<d_array>();
-        if (!l->check_type(runtime, t_scalar(), 3) || !r->check_type(runtime, t_scalar(), 3))
-        {
-            return {};
-        }
-        arr->push_back(l->at(1).data<d_scalar, float>() * r->at(2).data<d_scalar, float>() - l->at(2).data<d_scalar, float>() * r->at(1).data<d_scalar, float>());
-        arr->push_back(l->at(2).data<d_scalar, float>() * r->at(0).data<d_scalar, float>() - l->at(0).data<d_scalar, float>() * r->at(2).data<d_scalar, float>());
-        arr->push_back(l->at(0).data<d_scalar, float>() * r->at(1).data<d_scalar, float>() - l->at(1).data<d_scalar, float>() * r->at(0).data<d_scalar, float>());
-        return value(arr);
-    }
-    value vectordistance_array_array(runtime& runtime, value::cref left, value::cref right)
-    {
-        auto l = left.data<d_array>();
-        auto r = right.data<d_array>();
-        auto arr = std::make_shared<d_array>();
-        if (!l->check_type(runtime, t_scalar(), 3) || !r->check_type(runtime, t_scalar(), 3))
-        {
-            return {};
-        }
-        return vectorDistance(*l, *r);
-    }
-    value vectordistancesqr_array_array(runtime& runtime, value::cref left, value::cref right)
-    {
-        auto l = left.data<d_array>();
-        auto r = right.data<d_array>();
-        auto arr = std::make_shared<d_array>();
-        if (!l->check_type(runtime, t_scalar(), 3) || !r->check_type(runtime, t_scalar(), 3))
-        {
-            return {};
-        }
-        return vectorDistanceSqr(*l, *r);
-    }
-    value vectormultiply_array_scalar(runtime& runtime, value::cref left, value::cref right)
-    {
-        auto l = left.data<d_array>();
-        auto r = right.data<d_scalar, float>();
-        auto arr = std::make_shared<d_array>();
-        if (!l->check_type(runtime, t_scalar(), 3))
-        {
-            return {};
-        }
-        arr->push_back(l->at(0).data<d_scalar, float>() * r);
-        arr->push_back(l->at(1).data<d_scalar, float>() * r);
-        arr->push_back(l->at(2).data<d_scalar, float>() * r);
-        return value(arr);
-    }
-    value vectordiff_array_array(runtime& runtime, value::cref left, value::cref right)
-    {
-        auto l = left.data<d_array>();
-        auto r = right.data<d_array>();
-        auto arr = std::make_shared<d_array>();
-        if (!l->check_type(runtime, t_scalar(), 3) || !r->check_type(runtime, t_scalar(), 3))
-        {
-            return {};
-        }
-        arr->push_back(l->at(0).data<d_scalar, float>() - r->at(0).data<d_scalar, float>());
-        arr->push_back(l->at(1).data<d_scalar, float>() - r->at(1).data<d_scalar, float>());
-        arr->push_back(l->at(2).data<d_scalar, float>() - r->at(2).data<d_scalar, float>());
-        return value(arr);
-    }
-    value vectordotproduct_array_array(runtime& runtime, value::cref left, value::cref right)
-    {
-        auto l = left.data<d_array>();
-        auto r = right.data<d_array>();
-        if (!l->check_type(runtime, t_scalar(), 3) || !r->check_type(runtime, t_scalar(), 3))
-        {
-            return {};
-        }
-        return dotProduct(*l, *r);
-    }
-    value vectormagnitude_array(runtime& runtime, value::cref left)
-    {
-        auto l = left.data<d_array>();
-        if (!l->check_type(runtime, t_scalar(), 3))
-        {
-            return {};
-        }
-        return vectorMagnitude(*l);
-    }
-    value vectormagnitudesqr_array(runtime& runtime, value::cref left)
-    {
-        auto l = left.data<d_array>();
-        if (!l->check_type(runtime, t_scalar(), 3))
-        {
-            return {};
-        }
-        return vectorMagnitudeSqr(*l);
-    }
-    value vectornormalized_array(runtime& runtime, value::cref left)
-    {
-        auto l = left.data<d_array>();
-        auto arr = std::make_shared<d_array>();
-        if (!l->check_type(runtime, t_scalar(), 3))
-        {
-            return {};
-        }
-        auto magnitude = vectorMagnitude(*l);
-        if (magnitude == 0)
-        {
-            arr->push_back(0);
-            arr->push_back(0);
-            arr->push_back(0);
-        }
-        else
-        {
-            arr->push_back(l->at(0).data<d_scalar, float>() / magnitude);
-            arr->push_back(l->at(1).data<d_scalar, float>() / magnitude);
-            arr->push_back(l->at(2).data<d_scalar, float>() / magnitude);
-        }
-        return value(arr);
-    }
-    value tofixed_scalar(runtime& runtime, value::cref right)
-    {
-        auto i = right.data<d_scalar, int>();
-        if (i > 20)
-        {
-            i = 20;
-        }
-        else if (i < 0)
-        {
-            i = -1;
-        }
-        sqf::types::d_scalar::set_decimals(i);
-        return {};
-    }
-    value tofixed_scalar_scalar(runtime& runtime, value::cref left, value::cref right)
-    {
-        auto i = right.data<d_scalar, int>();
-        if (i > 20)
-        {
-            i = 20;
-        }
-        else if (i <= 0)
-        {
-            i = 0;
-        }
-        std::stringstream sstream;
-        sstream << std::fixed << std::setprecision(i) << left.data<d_scalar, float>();
+	{
+		auto l = left.data<d_scalar, float>();
+		auto r = right.data<d_scalar, float>();
+		return std::pow(l, r);
+	}
+	value plus_scalar(runtime& runtime, value::cref right)
+	{
+		return right;
+	}
+	float dotProduct(vec3 left, vec3 right)
+	{
+		return left.x * right.x + left.y * right.y + left.z * right.z;
+	}
+	float vectorMagnitudeSqr(vec3 arr)
+	{
+		return std::pow(arr.x, 2) + std::pow(arr.y, 2) + std::pow(arr.z, 2);
+	}
+	float vectorMagnitude(vec3 arr)
+	{
+		return std::sqrt(vectorMagnitudeSqr(arr));
+	}
+	float vectorDistanceSqr(vec3 left, vec3 right)
+	{
+		return std::pow(left.x - right.x, 2) + std::pow(left.y - right.y, 2) + std::pow(left.z - right.z, 2);
+	}
+	float vectorDistance(vec3 left, vec3 right)
+	{
+		return std::sqrt(vectorDistanceSqr(left, right));
+	}
+	value vectoradd_array_array(runtime& runtime, value::cref left, value::cref right)
+	{
+		auto l = left.data<d_array>();
+		auto r = right.data<d_array>();
+		auto arr = std::make_shared<d_array>();
+		if (!l->check_type(runtime, t_scalar(), 3) || !r->check_type(runtime, t_scalar(), 3))
+		{
+			return {};
+		}
+		arr->push_back(l->at(0).data<d_scalar, float>() + r->at(0).data<d_scalar, float>());
+		arr->push_back(l->at(1).data<d_scalar, float>() + r->at(1).data<d_scalar, float>());
+		arr->push_back(l->at(2).data<d_scalar, float>() + r->at(2).data<d_scalar, float>());
+		return value(arr);
+	}
+	value vectorcos_array_array(runtime& runtime, value::cref left, value::cref right)
+	{
+		auto l = left.data<d_array>();
+		auto r = right.data<d_array>();
+		auto arr = std::make_shared<d_array>();
+		if (!l->check_type(runtime, t_scalar(), 3) || !r->check_type(runtime, t_scalar(), 3))
+		{
+			return {};
+		}
+		return dotProduct(*l, *r) / (vectorMagnitude(*l) * vectorMagnitude(*r));
+	}
+	value vectorcrossproduct_array_array(runtime& runtime, value::cref left, value::cref right)
+	{
+		auto l = left.data<d_array>();
+		auto r = right.data<d_array>();
+		auto arr = std::make_shared<d_array>();
+		if (!l->check_type(runtime, t_scalar(), 3) || !r->check_type(runtime, t_scalar(), 3))
+		{
+			return {};
+		}
+		arr->push_back(l->at(1).data<d_scalar, float>() * r->at(2).data<d_scalar, float>() - l->at(2).data<d_scalar, float>() * r->at(1).data<d_scalar, float>());
+		arr->push_back(l->at(2).data<d_scalar, float>() * r->at(0).data<d_scalar, float>() - l->at(0).data<d_scalar, float>() * r->at(2).data<d_scalar, float>());
+		arr->push_back(l->at(0).data<d_scalar, float>() * r->at(1).data<d_scalar, float>() - l->at(1).data<d_scalar, float>() * r->at(0).data<d_scalar, float>());
+		return value(arr);
+	}
+	value vectordistance_array_array(runtime& runtime, value::cref left, value::cref right)
+	{
+		auto l = left.data<d_array>();
+		auto r = right.data<d_array>();
+		auto arr = std::make_shared<d_array>();
+		if (!l->check_type(runtime, t_scalar(), 3) || !r->check_type(runtime, t_scalar(), 3))
+		{
+			return {};
+		}
+		return vectorDistance(*l, *r);
+	}
+	value vectordistancesqr_array_array(runtime& runtime, value::cref left, value::cref right)
+	{
+		auto l = left.data<d_array>();
+		auto r = right.data<d_array>();
+		auto arr = std::make_shared<d_array>();
+		if (!l->check_type(runtime, t_scalar(), 3) || !r->check_type(runtime, t_scalar(), 3))
+		{
+			return {};
+		}
+		return vectorDistanceSqr(*l, *r);
+	}
+	value vectormultiply_array_scalar(runtime& runtime, value::cref left, value::cref right)
+	{
+		auto l = left.data<d_array>();
+		auto r = right.data<d_scalar, float>();
+		auto arr = std::make_shared<d_array>();
+		if (!l->check_type(runtime, t_scalar(), 3))
+		{
+			return {};
+		}
+		arr->push_back(l->at(0).data<d_scalar, float>() * r);
+		arr->push_back(l->at(1).data<d_scalar, float>() * r);
+		arr->push_back(l->at(2).data<d_scalar, float>() * r);
+		return value(arr);
+	}
+	value vectordiff_array_array(runtime& runtime, value::cref left, value::cref right)
+	{
+		auto l = left.data<d_array>();
+		auto r = right.data<d_array>();
+		auto arr = std::make_shared<d_array>();
+		if (!l->check_type(runtime, t_scalar(), 3) || !r->check_type(runtime, t_scalar(), 3))
+		{
+			return {};
+		}
+		arr->push_back(l->at(0).data<d_scalar, float>() - r->at(0).data<d_scalar, float>());
+		arr->push_back(l->at(1).data<d_scalar, float>() - r->at(1).data<d_scalar, float>());
+		arr->push_back(l->at(2).data<d_scalar, float>() - r->at(2).data<d_scalar, float>());
+		return value(arr);
+	}
+	value vectordotproduct_array_array(runtime& runtime, value::cref left, value::cref right)
+	{
+		auto l = left.data<d_array>();
+		auto r = right.data<d_array>();
+		if (!l->check_type(runtime, t_scalar(), 3) || !r->check_type(runtime, t_scalar(), 3))
+		{
+			return {};
+		}
+		return dotProduct(*l, *r);
+	}
+	value vectormagnitude_array(runtime& runtime, value::cref left)
+	{
+		auto l = left.data<d_array>();
+		if (!l->check_type(runtime, t_scalar(), 3))
+		{
+			return {};
+		}
+		return vectorMagnitude(*l);
+	}
+	value vectormagnitudesqr_array(runtime& runtime, value::cref left)
+	{
+		auto l = left.data<d_array>();
+		if (!l->check_type(runtime, t_scalar(), 3))
+		{
+			return {};
+		}
+		return vectorMagnitudeSqr(*l);
+	}
+	value vectornormalized_array(runtime& runtime, value::cref left)
+	{
+		auto l = left.data<d_array>();
+		auto arr = std::make_shared<d_array>();
+		if (!l->check_type(runtime, t_scalar(), 3))
+		{
+			return {};
+		}
+		auto magnitude = vectorMagnitude(*l);
+		if (magnitude == 0)
+		{
+			arr->push_back(0);
+			arr->push_back(0);
+			arr->push_back(0);
+		}
+		else
+		{
+			arr->push_back(l->at(0).data<d_scalar, float>() / magnitude);
+			arr->push_back(l->at(1).data<d_scalar, float>() / magnitude);
+			arr->push_back(l->at(2).data<d_scalar, float>() / magnitude);
+		}
+		return value(arr);
+	}
+	value tofixed_scalar(runtime& runtime, value::cref right)
+	{
+		auto i = right.data<d_scalar, int>();
+		if (i > 20)
+		{
+			i = 20;
+		}
+		else if (i < 0)
+		{
+			i = -1;
+		}
+		sqf::types::d_scalar::set_decimals(i);
+		return {};
+	}
+	value tofixed_scalar_scalar(runtime& runtime, value::cref left, value::cref right)
+	{
+		auto i = right.data<d_scalar, int>();
+		if (i > 20)
+		{
+			i = 20;
+		}
+		else if (i <= 0)
+		{
+			i = 0;
+		}
+		std::stringstream sstream;
+		sstream << std::fixed << std::setprecision(i) << left.data<d_scalar, float>();
         return sstream.str();
-    }
+	}
 }
 
 void sqf::operators::ops_math(sqf::runtime::runtime& runtime)
 {
-    using namespace sqf::runtime::sqfop;
-
-    runtime.register_sqfop(unary("abs", t_scalar(), "Absolute value of a real number", abs_scalar));
-    runtime.register_sqfop(binary(7, "atan2", t_scalar(), t_scalar(), "ArcTangent of x/y. Used to determine the angle of a vector [x,y]. Result in Degrees between -180 and 180. Note that this command can handle y being 0, unlike when using atan, and will return 90", atan2_scalar_scalar));
-    runtime.register_sqfop(unary("deg", t_scalar(), "Convert a number from Radians to Degrees.", deg_scalar));
-    runtime.register_sqfop(unary("log", t_scalar(), "Base-10 logarithm of x.", log_scalar));
-    runtime.register_sqfop(nular("pi", "The value of PI.", pi_));
-    runtime.register_sqfop(unary("sin", t_scalar(), "Sine of x, argument in Degrees.", sin_scalar));
-    runtime.register_sqfop(unary("acos", t_scalar(), "ArcCosine of a number, result in Degrees.", acos_scalar));
-    runtime.register_sqfop(unary("exp", t_scalar(), "Let x be a number, then exp (x) is equal to e to the power of x (or e^x).", exp_scalar));
-    runtime.register_sqfop(unary("rad", t_scalar(), "Convert x from Degrees to Radians. 360 degrees is equal to 2 multiplied with pi.", rad_scalar));
-    runtime.register_sqfop(unary("sqrt", t_scalar(), "Returns square root of x.", sqrt_scalar));
-    runtime.register_sqfop(unary("tan", t_scalar(), "Tangent of x, argument in Degrees.", tan_scalar));
-    runtime.register_sqfop(unary("random", t_scalar(), "Random real (floating point) value from 0 (inclusive) to x (not inclusive).", random_scalar));
-    runtime.register_sqfop(unary("-", t_scalar(), "Zero minus a.", minus_scalar));
-    runtime.register_sqfop(unary("+", t_scalar(), "Returns a copy of a.", plus_scalar));
-    runtime.register_sqfop(unary("+", t_nan(), "Returns a copy of a.", plus_scalar));
-    runtime.register_sqfop(unary("!", t_boolean(), "Returns a negation of Boolean expression. That means true becomes false and vice versa.", exclamationmark_bool));
-    runtime.register_sqfop(binary(6, "min", t_scalar(), t_scalar(), "The smaller of a, b", min_scalar_scalar));
-    runtime.register_sqfop(binary(6, "max", t_scalar(), t_scalar(), "The greater of a, b.", max_scalar_scalar));
-    runtime.register_sqfop(unary("floor", t_scalar(), "Returns the next lowest integer in relation to x.", floor_scalar));
-    runtime.register_sqfop(unary("ceil", t_scalar(), "The ceil value of x.", ceil_scalar));
-    runtime.register_sqfop(unary("asin", t_scalar(), "Arcsine of a number, result in Degrees.", asin_scalar));
-    runtime.register_sqfop(unary("atan", t_scalar(), "ArcTangent of a number, result in Degrees.", atan_scalar));
-    runtime.register_sqfop(unary("atg", t_scalar(), "Equivalent to atan.", atan_scalar));
-    runtime.register_sqfop(unary("cos", t_scalar(), "Cosine of a number, argument in degrees.", cos_scalar));
-    runtime.register_sqfop(unary("ln", t_scalar(), "Natural logarithm of x.", ln_scalar));
-    runtime.register_sqfop(unary("round", t_scalar(), "Rounds up or down to the closest integer.", round_scalar));
-    runtime.register_sqfop(binary(7, "mod", t_scalar(), t_scalar(), "Remainder of a divided by b.", mod_scalar_scalar));
-    runtime.register_sqfop(binary(7, "%", t_scalar(), t_scalar(), "Remainder of a divided by b.", mod_scalar_scalar));
-    runtime.register_sqfop(binary(9, "^", t_scalar(), t_scalar(), "a raised to the power of b.", raisetopower_scalar_scalar));
-    runtime.register_sqfop(binary(6, "+", t_scalar(), t_scalar(), "b added to a.", plus_scalar_scalar));
-    runtime.register_sqfop(binary(6, "-", t_scalar(), t_scalar(), "Subtracts b from a.", minus_scalar_scalar));
-    runtime.register_sqfop(binary(7, "*", t_scalar(), t_scalar(), "Returns the value of a multiplied by b.", multiply_scalar_scalar));
-    runtime.register_sqfop(binary(7, "/", t_scalar(), t_scalar(), "a divided by b. Division by 0 throws \"Division by zero\" error, however script doesn't stop and the result of such division is assumed to be 0.", divide_scalar_scalar));
-
-    runtime.register_sqfop(binary(4, "vectorAdd", t_array(), t_array(), "Adds two 3D vectors.", vectoradd_array_array));
-    runtime.register_sqfop(binary(4, "vectorCos", t_array(), t_array(), "Cosine of angle between two 3D vectors.", vectorcos_array_array));
-    runtime.register_sqfop(binary(4, "vectorCrossProduct", t_array(), t_array(), "Cross product of two 3D vectors.", vectorcrossproduct_array_array));
-    runtime.register_sqfop(binary(4, "vectorDiff", t_array(), t_array(), "Subtracts one 3D vector from another.", vectordiff_array_array));
-    runtime.register_sqfop(binary(4, "vectorDistance", t_array(), t_array(), "Distance between two 3D vectors.", vectordistance_array_array));
-    runtime.register_sqfop(binary(4, "vectorDistanceSqr", t_array(), t_array(), "Squared distance between two 3D vectors.", vectordistancesqr_array_array));
-    runtime.register_sqfop(binary(4, "vectorDotProduct", t_array(), t_array(), "Dot product of two 3D vectors.", vectordotproduct_array_array));
-    runtime.register_sqfop(unary("vectorMagnitude", t_array(), "Magnitude of a 3D vector.", vectormagnitude_array));
-    runtime.register_sqfop(unary("vectorMagnitudeSqr", t_array(), "Squared magnitude of a 3D vector.", vectormagnitudesqr_array));
-    runtime.register_sqfop(binary(4, "vectorMultiply", t_array(), t_scalar(), "Multiplies 3D vector by a t_scalar().", vectormultiply_array_scalar));
-    runtime.register_sqfop(unary("vectorNormalized", t_array(), "Returns normalized vector (unit vector, vectorMagnitude = 1) of given vector. If given vector is 0 result is a 0 vector as well.", vectornormalized_array));
-    runtime.register_sqfop(binary(4, "toFixed", t_scalar(), t_scalar(), "Converts a number into a string, keeping the specified number of decimals. Range from 0 to 20.", tofixed_scalar_scalar));
-    runtime.register_sqfop(unary("toFixed", t_scalar(), "Sets how many decimals should be displayed during to string conversion. -1 resets to default. Range from 0 to 20.", tofixed_scalar));
+	using namespace sqf::runtime::sqfop;
+
+	runtime.register_sqfop(unary("abs", t_scalar(), "Absolute value of a real number", abs_scalar));
+	runtime.register_sqfop(binary(7, "atan2", t_scalar(), t_scalar(), "ArcTangent of x/y. Used to determine the angle of a vector [x,y]. Result in Degrees between -180 and 180. Note that this command can handle y being 0, unlike when using atan, and will return 90", atan2_scalar_scalar));
+	runtime.register_sqfop(unary("deg", t_scalar(), "Convert a number from Radians to Degrees.", deg_scalar));
+	runtime.register_sqfop(unary("log", t_scalar(), "Base-10 logarithm of x.", log_scalar));
+	runtime.register_sqfop(nular("pi", "The value of PI.", pi_));
+	runtime.register_sqfop(unary("sin", t_scalar(), "Sine of x, argument in Degrees.", sin_scalar));
+	runtime.register_sqfop(unary("acos", t_scalar(), "ArcCosine of a number, result in Degrees.", acos_scalar));
+	runtime.register_sqfop(unary("exp", t_scalar(), "Let x be a number, then exp (x) is equal to e to the power of x (or e^x).", exp_scalar));
+	runtime.register_sqfop(unary("rad", t_scalar(), "Convert x from Degrees to Radians. 360 degrees is equal to 2 multiplied with pi.", rad_scalar));
+	runtime.register_sqfop(unary("sqrt", t_scalar(), "Returns square root of x.", sqrt_scalar));
+	runtime.register_sqfop(unary("tan", t_scalar(), "Tangent of x, argument in Degrees.", tan_scalar));
+	runtime.register_sqfop(unary("random", t_scalar(), "Random real (floating point) value from 0 (inclusive) to x (not inclusive).", random_scalar));
+	runtime.register_sqfop(unary("-", t_scalar(), "Zero minus a.", minus_scalar));
+	runtime.register_sqfop(unary("+", t_scalar(), "Returns a copy of a.", plus_scalar));
+	runtime.register_sqfop(unary("+", t_nan(), "Returns a copy of a.", plus_scalar));
+	runtime.register_sqfop(unary("!", t_boolean(), "Returns a negation of Boolean expression. That means true becomes false and vice versa.", exclamationmark_bool));
+	runtime.register_sqfop(binary(6, "min", t_scalar(), t_scalar(), "The smaller of a, b", min_scalar_scalar));
+	runtime.register_sqfop(binary(6, "max", t_scalar(), t_scalar(), "The greater of a, b.", max_scalar_scalar));
+	runtime.register_sqfop(unary("floor", t_scalar(), "Returns the next lowest integer in relation to x.", floor_scalar));
+	runtime.register_sqfop(unary("ceil", t_scalar(), "The ceil value of x.", ceil_scalar));
+	runtime.register_sqfop(unary("asin", t_scalar(), "Arcsine of a number, result in Degrees.", asin_scalar));
+	runtime.register_sqfop(unary("atan", t_scalar(), "ArcTangent of a number, result in Degrees.", atan_scalar));
+	runtime.register_sqfop(unary("atg", t_scalar(), "Equivalent to atan.", atan_scalar));
+	runtime.register_sqfop(unary("cos", t_scalar(), "Cosine of a number, argument in degrees.", cos_scalar));
+	runtime.register_sqfop(unary("ln", t_scalar(), "Natural logarithm of x.", ln_scalar));
+	runtime.register_sqfop(unary("round", t_scalar(), "Rounds up or down to the closest integer.", round_scalar));
+	runtime.register_sqfop(binary(7, "mod", t_scalar(), t_scalar(), "Remainder of a divided by b.", mod_scalar_scalar));
+	runtime.register_sqfop(binary(7, "%", t_scalar(), t_scalar(), "Remainder of a divided by b.", mod_scalar_scalar));
+	runtime.register_sqfop(binary(9, "^", t_scalar(), t_scalar(), "a raised to the power of b.", raisetopower_scalar_scalar));
+	runtime.register_sqfop(binary(6, "+", t_scalar(), t_scalar(), "b added to a.", plus_scalar_scalar));
+	runtime.register_sqfop(binary(6, "-", t_scalar(), t_scalar(), "Subtracts b from a.", minus_scalar_scalar));
+	runtime.register_sqfop(binary(7, "*", t_scalar(), t_scalar(), "Returns the value of a multiplied by b.", multiply_scalar_scalar));
+	runtime.register_sqfop(binary(7, "/", t_scalar(), t_scalar(), "a divided by b. Division by 0 throws \"Division by zero\" error, however script doesn't stop and the result of such division is assumed to be 0.", divide_scalar_scalar));
+
+	runtime.register_sqfop(binary(4, "vectorAdd", t_array(), t_array(), "Adds two 3D vectors.", vectoradd_array_array));
+	runtime.register_sqfop(binary(4, "vectorCos", t_array(), t_array(), "Cosine of angle between two 3D vectors.", vectorcos_array_array));
+	runtime.register_sqfop(binary(4, "vectorCrossProduct", t_array(), t_array(), "Cross product of two 3D vectors.", vectorcrossproduct_array_array));
+	runtime.register_sqfop(binary(4, "vectorDiff", t_array(), t_array(), "Subtracts one 3D vector from another.", vectordiff_array_array));
+	runtime.register_sqfop(binary(4, "vectorDistance", t_array(), t_array(), "Distance between two 3D vectors.", vectordistance_array_array));
+	runtime.register_sqfop(binary(4, "vectorDistanceSqr", t_array(), t_array(), "Squared distance between two 3D vectors.", vectordistancesqr_array_array));
+	runtime.register_sqfop(binary(4, "vectorDotProduct", t_array(), t_array(), "Dot product of two 3D vectors.", vectordotproduct_array_array));
+	runtime.register_sqfop(unary("vectorMagnitude", t_array(), "Magnitude of a 3D vector.", vectormagnitude_array));
+	runtime.register_sqfop(unary("vectorMagnitudeSqr", t_array(), "Squared magnitude of a 3D vector.", vectormagnitudesqr_array));
+	runtime.register_sqfop(binary(4, "vectorMultiply", t_array(), t_scalar(), "Multiplies 3D vector by a t_scalar().", vectormultiply_array_scalar));
+	runtime.register_sqfop(unary("vectorNormalized", t_array(), "Returns normalized vector (unit vector, vectorMagnitude = 1) of given vector. If given vector is 0 result is a 0 vector as well.", vectornormalized_array));
+	runtime.register_sqfop(binary(4, "toFixed", t_scalar(), t_scalar(), "Converts a number into a string, keeping the specified number of decimals. Range from 0 to 20.", tofixed_scalar_scalar));
+	runtime.register_sqfop(unary("toFixed", t_scalar(), "Sets how many decimals should be displayed during to string conversion. -1 resets to default. Range from 0 to 20.", tofixed_scalar));
 }