--- conflicted
+++ resolved
@@ -178,18 +178,11 @@
 			return m_stacks.back()->peek_value();
 		}
 
-<<<<<<< HEAD
-		value get_local_variable(std::string_view varname);
+		value get_variable(std::string_view varname) { bool flag = false; return get_variable(varname, flag); }
+		value get_variable(std::string_view varname, bool& ref_success);
 		bool empty() const { return m_stacks.empty(); }
 		bool scheduled() const { return m_is_scheduled; }
 		bool asleep() const { return m_is_asleep; }
-=======
-		value get_variable(std::string_view varname) { bool flag = false; return get_variable(varname, flag); }
-		value get_variable(std::string_view varname, bool& ref_success);
-		bool isempty() const { return m_stacks.empty(); }
-		bool isscheduled() const { return m_is_scheduled; }
-		bool isasleep() const { return m_is_asleep; }
->>>>>>> cfc2ceef
 		void wakeup() { m_is_asleep = false; }
 		std::chrono::system_clock::time_point get_wakeupstamp() const { return m_wakeup_stamp; }
 		void sleep(std::chrono::milliseconds ms);
