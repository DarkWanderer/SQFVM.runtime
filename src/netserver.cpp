--- conflicted
+++ resolved
@@ -105,18 +105,13 @@
 	networking_close(_socket);
 	_currentThread.join();
 }
-<<<<<<< HEAD
-void netserver::wait_accept(void) {
+void netserver::wait_accept() {
 	while (!_accept)
 	{
 		if (_die)
 		{
 			throw new std::runtime_error("server died");
 		}
-=======
-void netserver::wait_accept() {
-	while (!_accept) {
->>>>>>> c17e1927
 		std::this_thread::sleep_for(std::chrono::milliseconds(100));
 	}
 }