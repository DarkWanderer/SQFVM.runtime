--- conflicted
+++ resolved
@@ -1332,13 +1332,8 @@
 			inst_value(
 				value(BOOL_TYPE(),
 					base_int(
-<<<<<<< HEAD
 						!wstr_cmpi(
 						((PSTRING)left_val->val.ptr)->val,
-=======
-						!str_cmpi(
-							((PSTRING)left_val->val.ptr)->val,
->>>>>>> 09037ddd
 							-1,
 							((PSTRING)right_val->val.ptr)->val,
 							-1)))));
@@ -1423,13 +1418,8 @@
 			inst_value(
 				value(BOOL_TYPE(),
 					base_int(
-<<<<<<< HEAD
 						wstr_cmpi(
 						((PSTRING)left_val->val.ptr)->val,
-=======
-						str_cmpi(
-							((PSTRING)left_val->val.ptr)->val,
->>>>>>> 09037ddd
 							-1,
 							((PSTRING)right_val->val.ptr)->val,
 							-1)))));
@@ -5335,13 +5325,8 @@
 			value(STRING_TYPE(),
 				base_voidptr(
 					string_create2(
-<<<<<<< HEAD
 						wsm_get_name_index(list,
 						(unsigned int)i)))));
-=======
-						sm_get_name_index(list,
-							(unsigned int)i)))));
->>>>>>> 09037ddd
 	}
 	push_stack(vm, vm->stack,
 		inst_value(value(ARRAY_TYPE(), base_voidptr(arr))));
@@ -6205,11 +6190,7 @@
 		array_push(arr,
 			value(GROUP_TYPE(),
 				base_voidptr(
-<<<<<<< HEAD
 				((PVALUE)wsm_get_value_index(vm->groupmap, i))->val.ptr)));
-=======
-					((PVALUE)sm_get_value_index(vm->groupmap, i))->val.ptr)));
->>>>>>> 09037ddd
 	}
 
 	push_stack(vm, vm->stack,
