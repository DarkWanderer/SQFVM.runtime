--- conflicted
+++ resolved
@@ -119,12 +119,8 @@
 	add(unary("deleteGroup", type::GROUP, "Destroys the given group. Group must be empty.", deletegroup_group));
 	add(unary("isNull", type::GROUP, "Checks whether the tested item is Null.", isnull_group));
 	add(unary("side", type::GROUP, "Returns the side of a group.", side_group));
-<<<<<<< HEAD
 	add(binary(4, "selectLeader", type::GROUP, type::OBJECT, "Select the group's leader.", selectleader_group_object));
 	
 }
-=======
-}
 
-#endif
->>>>>>> b0a0812a
+#endif