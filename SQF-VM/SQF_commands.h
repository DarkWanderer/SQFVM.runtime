--- conflicted
+++ resolved
@@ -9,7 +9,6 @@
 unsigned char is_equal_to(PVM vm, PVALUE l, PVALUE r);
 int array_indexOf(PVM vm, PARRAY array, PVALUE value);
 
-<<<<<<< HEAD
 void CMD_ISEQUALTO(void* input, CPCMD self);
 void CMD_ISEQUALTYPE(void* input, CPCMD self);
 void CMD_PLUS(void* input, CPCMD self);
@@ -106,111 +105,18 @@
 
 void CMD_GETVARIABLE(void* input, CPCMD self);
 void CMD_SETVARIABLE(void* input, CPCMD self);
-=======
-void cmd_isequalto(void* input, CPCMD self);
-void cmd_isequaltype(void* input, CPCMD self);
-void cmd_plus(void* input, CPCMD self);
-void cmd_plus_UNARY(void* input, CPCMD self);
-void cmd_minus(void* input, CPCMD self);
-void cmd_minus_UNARY(void* input, CPCMD self);
-void cmd_multiply(void* input, CPCMD self);
-void cmd_divide(void* input, CPCMD self);
-void cmd_diag_LOG(void* input, CPCMD self);
-void cmd_hint(void* input, CPCMD self);
-void cmd_systemchat(void* input, CPCMD self);
-void cmd_private(void* input, CPCMD self);
-
-void cmd_if(void* input, CPCMD self);
-void cmd_then(void* input, CPCMD self);
-void cmd_else(void* input, CPCMD self);
-void cmd_true(void* input, CPCMD self);
-void cmd_false(void* input, CPCMD self);
-void cmd_help(void* input, CPCMD self);
-void cmd_help_UNARY(void* input, CPCMD self);
-
-void cmd_str(void* input, CPCMD self);
-
-void cmd_largetthen(void* input, CPCMD self);
-void cmd_lessthen(void* input, CPCMD self);
-void cmd_largetthenorequal(void* input, CPCMD self);
-void cmd_lessthenorequal(void* input, CPCMD self);
-void cmd_equal(void* input, CPCMD self);
-void cmd_notequal(void* input, CPCMD self);
-void cmd_andand(void* input, CPCMD self);
-void cmd_oror(void* input, CPCMD self);
-
-void cmd_select(void* input, CPCMD self);
-
-
-void cmd_while(void* input, CPCMD self);
-void cmd_do(void* input, CPCMD self);
-void cmd_typename(void* input, CPCMD self);
-void cmd_count(void* input, CPCMD self);
-void cmd_count_UNARY(void* input, CPCMD self);
-void cmd_format(void* input, CPCMD self);
-void cmd_call(void* input, CPCMD self);
-void cmd_call_UNARY(void* input, CPCMD self);
-void cmd_spawn(void* input, CPCMD self);
-void cmd_scriptdone(void* input, CPCMD self);
-void cmd_foreach(void* input, CPCMD self);
-
-void cmd_for(void* input, CPCMD self);
-void cmd_from(void* input, CPCMD self);
-void cmd_to(void* input, CPCMD self);
-void cmd_step(void* input, CPCMD self);
-void cmd_parsingnamespace(void* input, CPCMD self);
-void cmd_missionnamespace(void* input, CPCMD self);
-void cmd_uinamespace(void* input, CPCMD self);
-void cmd_profilenamespace(void* input, CPCMD self);
-void cmd_diag_TICKTIME(void* input, CPCMD self);
-
-//https://community.bistudio.com/wiki/Math_Commands
-void cmd_abs(void* input, CPCMD self);
-void cmd_deg(void* input, CPCMD self);
-void cmd_log(void* input, CPCMD self);
-void cmd_pi(void* input, CPCMD self);
-void cmd_sin(void* input, CPCMD self);
-void cmd_cos(void* input, CPCMD self);
-void cmd_tan(void* input, CPCMD self);
-void cmd_exp(void* input, CPCMD self);
-void cmd_asin(void* input, CPCMD self);
-void cmd_acos(void* input, CPCMD self);
-void cmd_atan(void* input, CPCMD self);
-void cmd_rad(void* input, CPCMD self);
-void cmd_sqrt(void* input, CPCMD self);
-void cmd_ceil(void* input, CPCMD self);
-void cmd_random(void* input, CPCMD self);
-void cmd_floor(void* input, CPCMD self);
-void cmd_ln(void* input, CPCMD self);
-void cmd_round(void* input, CPCMD self);
-
-void cmd_atan2(void* input, CPCMD self);
-void cmd_min(void* input, CPCMD self);
-void cmd_max(void* input, CPCMD self);
-void cmd_mod(void* input, CPCMD self);
-void cmd_not(void* input, CPCMD self);
-void cmd_powerof(void* input, CPCMD self);
-void cmd_comment(void* input, CPCMD self);
-
-void cmd_pushback(void* input, CPCMD self);
-void cmd_set(void* input, CPCMD self);
-
-void cmd_getvariable(void* input, CPCMD self);
-void cmd_setvariable(void* input, CPCMD self);
->>>>>>> 6f739eb3
 
 //Object manipulation
-void cmd_createvehicle(void* input, CPCMD self);
-void cmd_typeof(void* input, CPCMD self);
-void cmd_getpos(void* input, CPCMD self);
-void cmd_setpos(void* input, CPCMD self);
-void cmd_velocity(void* input, CPCMD self);
-void cmd_setvelocity(void* input, CPCMD self);
-void cmd_domove(void* input, CPCMD self);
-void cmd_objnull(void* input, CPCMD self);
+void CMD_CREATEVEHICLE(void* input, CPCMD self);
+void CMD_TYPEOF(void* input, CPCMD self);
+void CMD_GETPOS(void* input, CPCMD self);
+void CMD_SETPOS(void* input, CPCMD self);
+void CMD_VELOCITY(void* input, CPCMD self);
+void CMD_SETVELOCITY(void* input, CPCMD self);
+void CMD_DOMOVE(void* input, CPCMD self);
+void CMD_OBJNULL(void* input, CPCMD self);
 
 #define SWITCH_SPECIAL_VAR "__switch"
-<<<<<<< HEAD
 void CMD_SWITCH(void* input, CPCMD self);
 void CMD_CASE(void* input, CPCMD self);
 void CMD_DEFAULT(void* input, CPCMD self);
@@ -248,46 +154,5 @@
 void CMD_CREATEUNIT(void* input, CPCMD self);
 void CMD_UNITS(void* input, CPCMD self);
 void CMD_ALLGROUPS(void* input, CPCMD self);
-=======
-void cmd_switch(void* input, CPCMD self);
-void cmd_case(void* input, CPCMD self);
-void cmd_default(void* input, CPCMD self);
-void cmd_caseoperator(void* input, CPCMD self);
-
-
-void cmd_west(void* input, CPCMD self);
-void cmd_blufor(void* input, CPCMD self);
-void cmd_east(void* input, CPCMD self);
-void cmd_opfor(void* input, CPCMD self);
-void cmd_resistance(void* input, CPCMD self);
-void cmd_independent(void* input, CPCMD self);
-void cmd_sideunknown(void* input, CPCMD self);
-void cmd_sidelogic(void* input, CPCMD self);
-void cmd_sidefriendly(void* input, CPCMD self);
-void cmd_sideenemy(void* input, CPCMD self);
-void cmd_civilian(void* input, CPCMD self);
-void cmd_sideempty(void* input, CPCMD self);
-
-
-void cmd_nil(void* input, CPCMD self);
-void cmd_allvariables(void* input, CPCMD self);
-void cmd_with(void* input, CPCMD self);
-
-void cmd_compile(void* input, CPCMD self);
-void cmd_toarray(void* input, CPCMD self);
-void cmd_tostring(void* input, CPCMD self);
-void cmd_params(void* input, CPCMD self);
-void cmd_params_UNARY(void* input, CPCMD self);
-
-void cmd_isnil(void* input, CPCMD self);
-void cmd_deletevehicle(void* input, CPCMD self);
-
-void cmd_creategroup(void* input, CPCMD self);
-void cmd_deletegroup(void* input, CPCMD self);
-void cmd_groupid(void* input, CPCMD self);
-void cmd_createunit(void* input, CPCMD self);
-void cmd_units(void* input, CPCMD self);
-void cmd_allgroups(void* input, CPCMD self);
->>>>>>> 6f739eb3
 
 #endif // !_SQF_COMMANDS_H_