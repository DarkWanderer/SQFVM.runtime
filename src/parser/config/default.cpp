#include "default.h"
#include "../../runtime/util.h"

#include "../../runtime/d_array.h"
#include "../../runtime/d_scalar.h"
#include "../../runtime/d_string.h"

#include <cwctype>
#include <utility>
#include <vector>
#include <cstring>
#include <string>
#include <sstream>

#ifdef DF__SQF_CONFIG__REPORT_PROGRESS_BY_LINE
#include <iostream>
#endif // DF__SQF_CONFIG__REPORT_PROGRESS_BY_LINE


/*
NODELIST = { NODE ';' { ';' } };
NODE = 'class' CONFIGNODE | VALUENODE;
CONFIGNODE = ident [ ':' ident ] '{' NODELIST '}'
VALUENODE = ident ('=' (STRING | NUMBER | LOCALIZATION) | '[' ']' '=' ARRAY);
STRING = '"' { any | "\"\"" } '"' | '\'' { any | "''" } '\'';
NUMBER = [ '-' ] num [ '.' num ];
LOCALIZATION = '$' ident;
ARRAY = '{' [ VALUE { ',' VALUE } ] '}'
VALUE = STRING | NUMBER | LOCALIZATION | ARRAY;
*/

namespace err = logmessage::config;
using namespace ::sqf::runtime::util;

void sqf::parser::config::impl_default::instance::skip()
{
    while (true)
    {
        switch (m_contents[m_info.adjusted_offset])
        {
        case ' ': m_info.adjusted_offset++; m_info.file_offset++; m_info.column++; continue;
        case '\t': m_info.adjusted_offset++; m_info.column++; continue;
        case '\r': m_info.adjusted_offset++; m_info.column++; continue;
        case '\n':
        {
#ifdef DF__SQF_CONFIG__REPORT_PROGRESS_BY_LINE
            auto p_current = (short)((m_info.line / (double)___dbg_line_count) * 100);
            auto p_new = (short)(((m_info.line + 1) / (double)___dbg_line_count) * 100);
            if (p_current != p_new)
            {
                std::cout << "\x1B[33m[CNF-PARSE-PROGR]\033[0m" <<
                    "        " <<
                    "        " <<
                    "    " << "\x1B[36m Config-AST-Parse Progress: " << p_new << " %\033[0m" << std::endl;
            }
#endif // DF__SQF_CONFIG__REPORT_PROGRESS_BY_LINE
            m_info.adjusted_offset++;
            m_info.file_offset++;
            m_info.line++;
            m_info.column = 0;
        } continue;
        case '#':
            if ((m_contents[m_info.adjusted_offset + 1] == 'l' || m_contents[m_info.adjusted_offset + 1] == 'L') &&
                (m_contents[m_info.adjusted_offset + 2] == 'i' || m_contents[m_info.adjusted_offset + 1] == 'I') &&
                (m_contents[m_info.adjusted_offset + 3] == 'n' || m_contents[m_info.adjusted_offset + 1] == 'N') &&
                (m_contents[m_info.adjusted_offset + 4] == 'e' || m_contents[m_info.adjusted_offset + 1] == 'E'))
            {
                m_info.adjusted_offset += 6;
                size_t start = m_info.adjusted_offset;
                for (; m_contents[m_info.adjusted_offset] != '\0' && m_contents[m_info.adjusted_offset] != '\n' && m_contents[m_info.adjusted_offset] != ' '; m_info.adjusted_offset++);
                auto str_tmp = std::string(m_contents.substr(start, m_info.adjusted_offset - start));
                m_info.line = static_cast<size_t>(std::stoul(str_tmp));

                for (; m_contents[m_info.adjusted_offset] != '\0' && m_contents[m_info.adjusted_offset] != '\n' && m_contents[m_info.adjusted_offset] == ' '; m_info.adjusted_offset++);
                if (m_contents[m_info.adjusted_offset] != '\0' && m_contents[m_info.adjusted_offset] != '\n')
                {
                    start = m_info.adjusted_offset;
                    for (; m_contents[m_info.adjusted_offset] != '\0' && m_contents[m_info.adjusted_offset] != '\n'; m_info.adjusted_offset++);
                    auto str = std::string(m_contents.substr(start, m_info.adjusted_offset - start));
                    m_info.path = { strip_quotes(str), {} };
                }
                break;
            }
        default: return;
        }
    }
}

//endchr = [,;];
size_t sqf::parser::config::impl_default::instance::endchr(size_t off) { return util::is_match<';', ','>(m_contents[off]) ? 1 : 0; }
//identifier = [_a-zA-Z0-9]*;
size_t sqf::parser::config::impl_default::instance::identifier(size_t off)
{
    return util::len_match<
        'a', 'b', 'c', 'd', 'e', 'f', 'g', 'h', 'i', 'j', 'k', 'l', 'm', 'n', 'o', 'p', 'q', 'r', 's', 't', 'u', 'v', 'w', 'x', 'y', 'z',
        'A', 'B', 'C', 'D', 'E', 'F', 'G', 'H', 'I', 'J', 'K', 'L', 'M', 'N', 'O', 'P', 'Q', 'R', 'S', 'T', 'U', 'V', 'W', 'X', 'Y', 'Z',
        '0', '1', '2', '3', '4', '5', '6', '7', '8', '9', '_'>(m_contents + off);
}
//operator_ = [-*+/a-zA-Z><=%_]+;
size_t sqf::parser::config::impl_default::instance::operator_(size_t off)
{
    if (util::is_match<'+', '-', '*', '/', '%', '^', ':', '#'>(m_contents[off])) { return 1; }
    if (util::is_match_repeated<2, '|'>(m_contents + off) ||
        util::is_match_repeated<2, '&'>(m_contents + off) ||
        util::is_match_repeated<2, '='>(m_contents + off) ||
        util::is_match_repeated<2, '>'>(m_contents + off) ||
        util::is_match_repeated<2, '<'>(m_contents + off)) {
        return 2;
    }

    if (util::is_match<'<', '!', '>'>(m_contents[off]))
    {
        if (util::is_match<'='>(m_contents[off + 1])) return 2;
        return 1;
    }
    return util::len_match<
        'a', 'b', 'c', 'd', 'e', 'f', 'g', 'h', 'i', 'j', 'k', 'l', 'm', 'n', 'o', 'p', 'q', 'r', 's', 't', 'u', 'v', 'w', 'x', 'y', 'z',
        'A', 'B', 'C', 'D', 'E', 'F', 'G', 'H', 'I', 'J', 'K', 'L', 'M', 'N', 'O', 'P', 'Q', 'R', 'S', 'T', 'U', 'V', 'W', 'X', 'Y', 'Z',
        '0', '1', '2', '3', '4', '5', '6', '7', '8', '9', '_'>(m_contents + off);
}
//hexadecimal = [0-9a-fA-F]+;
size_t sqf::parser::config::impl_default::instance::hexadecimal(size_t off)
{
    return util::len_match<
        'a', 'b', 'c', 'd', 'e', 'f',
        'A', 'B', 'C', 'D', 'E', 'F',
        '0', '1', '2', '3', '4', '5', '6', '7', '8', '9'>(m_contents + off);
}
//scalarsub = [0-9]+;
size_t sqf::parser::config::impl_default::instance::numsub(size_t off)
{
    return util::len_match<'0', '1', '2', '3', '4', '5', '6', '7', '8', '9'>(m_contents + off);
}
//scalar = scalarsub(.scalarsub)?;
size_t sqf::parser::config::impl_default::instance::num(size_t off) { size_t i = off + numsub(off); if (util::is_match_repeated<'.'>(m_contents + i)) i += numsub(i); return i - off; }
//anytext = (?![ \t\r\n;])+;
size_t sqf::parser::config::impl_default::instance::anytext(size_t off)
{
    return util::len_match_inv<' ', '\t', '\r', '\n', '\0', ';'>(m_contents + off);
}


// NODELIST = { NODE ';' { ';' } };
bool sqf::parser::config::impl_default::instance::NODELIST_start(size_t off) { return true; }
void sqf::parser::config::impl_default::instance::NODELIST(::sqf::parser::config::impl_default::astnode& root, bool& errflag)
{
<<<<<<< HEAD
    skip();
    // Iterate over statements as long as it is an instruction start.
    while (NODE_start(m_info.adjusted_offset))
    {
        NODE(root, errflag);
        skip();
        // Make sure at least one endchr is available unless no statement follows
        if (!endchr(m_info.adjusted_offset) && NODE_start(m_info.adjusted_offset))
        {
            owner.log(err::ExpectedStatementTerminator(m_info));
            errflag = true;
        }
        else
        {
            size_t endchrlen;
            // Add endchr up until no semicolon is left
            while ((endchrlen = endchr(m_info.adjusted_offset)) > 0)
            {
                m_info.adjusted_offset += endchrlen;
                m_info.adjusted_offset += endchrlen;
                m_info.column += endchrlen;
                skip();
            }
        }
    }
=======
	skip();
	// Iterate over statements as long as it is an instruction start.
	while (NODE_start(m_info.adjusted_offset))
	{
		NODE(root, errflag);
		skip();
		// Make sure at least one endchr is available unless no statement follows
		if (!endchr(m_info.adjusted_offset) && NODE_start(m_info.adjusted_offset))
		{
			owner.log(err::ExpectedStatementTerminator(m_info));
			errflag = true;
		}
		else
		{
			size_t endchrlen;
			// Add endchr up until no semicolon is left
			while ((endchrlen = endchr(m_info.adjusted_offset)) > 0)
			{
				m_info.file_offset += endchrlen;
				m_info.adjusted_offset += endchrlen;
				m_info.column += endchrlen;
				skip();
			}
		}
	}
>>>>>>> bceeec87
}
// NODE = CONFIGNODE | VALUENODE | DELETENODE;
bool sqf::parser::config::impl_default::instance::NODE_start(size_t off) { return CONFIGNODE_start(off) || VALUENODE_start(off); }
void sqf::parser::config::impl_default::instance::NODE(::sqf::parser::config::impl_default::astnode & root, bool& errflag)
{
    if (CONFIGNODE_start(m_info.adjusted_offset))
    {
        CONFIGNODE(root, errflag);
    }
    else if (VALUENODE_start(m_info.adjusted_offset))
    {
        VALUENODE(root, errflag);
    }
    else
    {
        owner.log(err::NoViableAlternativeNode(m_info));
        errflag = true;
    }
}
// CONFIGNODE = 'class' ident [ ':' ident ] [ '{' NODELIST '}' ]
bool sqf::parser::config::impl_default::instance::CONFIGNODE_start(size_t off) { return util::is_string_match(m_contents.begin() + off, "class"); }
void sqf::parser::config::impl_default::instance::CONFIGNODE(::sqf::parser::config::impl_default::astnode & root, bool& errflag)
{
    size_t len;
    auto thisnode = astnode(m_info);
    thisnode.kind = nodetype::CONFIGNODE;

    m_info.adjusted_offset += ::sqf::runtime::util::strlen("class");
    m_info.file_offset += ::sqf::runtime::util::strlen("class");
    m_info.column += ::sqf::runtime::util::strlen("class");
    skip();
    std::string ident;
    if ((len = identifier(m_info.adjusted_offset)) > 0)
    {
        ident = std::string(m_contents.substr(m_info.adjusted_offset, len));
        thisnode.content = ident;
        thisnode.line = m_info.line;
        thisnode.path = m_info.path;
        m_info.adjusted_offset += len;
        m_info.file_offset += len;
        m_info.column += len;
    }
    else
    {
        owner.log(err::ExpectedIdentifier(m_info));
        errflag = true;
    }
    skip();
    if (m_contents[m_info.adjusted_offset] == ':')
    {
        m_info.adjusted_offset++;
        m_info.file_offset++;
        m_info.column++;
        skip();
        if ((len = identifier(m_info.adjusted_offset)) > 0)
        {
            ident = std::string(m_contents.substr(m_info.adjusted_offset, len));
            astnode parentidentnode(m_info);
            parentidentnode.length = len;
            parentidentnode.content = ident;
            parentidentnode.kind = nodetype::CONFIGNODE_PARENTIDENT;
            m_info.adjusted_offset += len;
            m_info.file_offset += len;
            m_info.column += len;
            thisnode.children.push_back(parentidentnode);
        }
        else
        {
            owner.log(err::ExpectedIdentifier(m_info));
            errflag = true;
        }
        skip();
    }
    if (m_contents[m_info.adjusted_offset] == '{')
    {
        m_info.adjusted_offset++;;
        m_info.file_offset++;;
        m_info.column++;
        skip();

        NODELIST(thisnode, errflag);
        if (m_contents[m_info.adjusted_offset] == '}')
        {
            m_info.adjusted_offset++;;
            m_info.file_offset++;;
            m_info.column++;
        }
        else
        {
            owner.log(err::MissingCurlyClosingBracket(m_info));
            errflag = true;
        }

        thisnode.length = m_info.adjusted_offset - thisnode.adjusted_offset;
        root.children.push_back(thisnode);
    }
}
// DELETENODE = delete ident;
bool sqf::parser::config::impl_default::instance::DELETENODE_start(size_t off)
{
    const char* txt = "delete";
    return std::equal(
        m_contents.begin() + off, m_contents.end() + ::sqf::runtime::util::strlen(txt),
        txt, txt + ::sqf::runtime::util::strlen(txt));
}
void sqf::parser::config::impl_default::instance::DELETENODE(::sqf::parser::config::impl_default::astnode & root, bool& errflag)
{
    size_t len;
    auto thisnode = astnode(m_info);
    thisnode.kind = nodetype::DELETENODE;

    m_info.adjusted_offset += ::sqf::runtime::util::strlen("delete");
    m_info.file_offset += ::sqf::runtime::util::strlen("delete");
    m_info.column += ::sqf::runtime::util::strlen("delete");
    skip();
    std::string ident;
    if ((len = identifier(m_info.adjusted_offset)) > 0)
    {
        ident = std::string(m_contents.substr(m_info.adjusted_offset, len));
        thisnode.content = ident;
        m_info.adjusted_offset += len;
        m_info.file_offset += len;
        m_info.column += len;
    }
    else
    {
        owner.log(err::ExpectedIdentifier(m_info));
        errflag = true;
    }
}
// VALUENODE = ident ('=' (STRING | NUMBER | LOCALIZATION) | '[' ']' ( '=' | '+=' ) ARRAY);
bool sqf::parser::config::impl_default::instance::VALUENODE_start(size_t off) { return identifier(off) > 0; }
void sqf::parser::config::impl_default::instance::VALUENODE(::sqf::parser::config::impl_default::astnode & root, bool& errflag)
{
    size_t len;
    bool isarr = false;
    auto thisnode = astnode(m_info);
    thisnode.kind = nodetype::VALUENODE;

    if ((len = identifier(m_info.adjusted_offset)) > 0)
    {
        auto ident = std::string(m_contents.substr(m_info.adjusted_offset, len));
        thisnode.content = ident;
        m_info.adjusted_offset += len;
        m_info.file_offset += len;
        m_info.column += len;
        skip();
    }
    else
    {
        owner.log(err::ExpectedIdentifier(m_info));
        errflag = true;
    }

    if (m_contents[m_info.adjusted_offset] == '[')
    {
        isarr = true;
        m_info.adjusted_offset++;
        m_info.file_offset++;
        m_info.column++;
        skip();
        if (m_contents[m_info.adjusted_offset] == ']')
        {
            m_info.adjusted_offset++;;
            m_info.file_offset++;;
            m_info.column++;
            skip();
        }
        else
        {
            owner.log(err::MissingSquareClosingBracket(m_info));
            errflag = true;
        }
        if (m_contents[m_info.adjusted_offset] == '=')
        {
            m_info.adjusted_offset++;
            m_info.file_offset++;
            m_info.column++;
            skip();
        }
        else if (m_contents[m_info.adjusted_offset] == '+' && m_contents[m_info.adjusted_offset + 1] == '=')
        {
            thisnode.kind = nodetype::VALUENODE_ADDARRAY;
            m_info.adjusted_offset++;
            m_info.adjusted_offset++;
            m_info.file_offset++;
            m_info.file_offset++;
            m_info.column++;
            m_info.column++;
            skip();
        }
        else
        {
            owner.log(err::MissingEqualSign(m_info));
            errflag = true;
        }
    }
    else
    {
        if (m_contents[m_info.adjusted_offset] == '=')
        {
            m_info.adjusted_offset++;;
            m_info.file_offset++;;
            m_info.column++;
            skip();
        }
        else
        {
            owner.log(err::MissingEqualSign(m_info));
            errflag = true;
        }
    }

    if (isarr)
    {
        if (ARRAY_start(m_info.adjusted_offset))
        {
            ARRAY(thisnode, errflag);
        }
        else
        {
            owner.log(err::ExpectedArray(m_info));
            errflag = true;
        }
    }
    else
    {
        size_t tmp_line = m_info.line;
        size_t tmp_col = m_info.column;
        size_t tmp_aoff = m_info.adjusted_offset;
        size_t tmp_foff = m_info.file_offset;
        bool was_handled = false;
        if (STRING_start(m_info.adjusted_offset))
        {
            was_handled = true;
            STRING(thisnode, errflag);
        }
        else if (NUMBER_start(m_info.adjusted_offset))
        {
            was_handled = true;
            NUMBER(thisnode, errflag);
        }
        else if (LOCALIZATION_start(m_info.adjusted_offset))
        {
            was_handled = true;
            LOCALIZATION(thisnode, errflag);
        }
        skip();
        if (m_contents[m_info.adjusted_offset] != ';')
        {
            if (was_handled)
            {
                thisnode.children.pop_back();
            }
            while (m_contents[m_info.adjusted_offset] != ';' && m_contents[m_info.adjusted_offset] != '\0')
            {
                m_info.adjusted_offset++;
                m_info.file_offset++;
            }
            auto magicstringnode = astnode(m_info);
            magicstringnode.kind = nodetype::STRING;
            magicstringnode.column = tmp_col;
            magicstringnode.line = tmp_line;
            magicstringnode.path = m_info.path;
            auto fullstring = std::string("\"").append(m_contents.substr(tmp_aoff, m_info.adjusted_offset - tmp_aoff)).append("\"");
            magicstringnode.content = fullstring;
            magicstringnode.length = m_info.adjusted_offset - tmp_aoff;
            magicstringnode.adjusted_offset = tmp_aoff;
            magicstringnode.file_offset = tmp_foff;
            thisnode.children.push_back(magicstringnode);
        }
    }

    thisnode.length = m_info.adjusted_offset - thisnode.adjusted_offset;
    root.children.push_back(thisnode);
}
//STRING = '"' { any | "\"\"" } '"' | '\'' { any | "''" } '\'';
bool sqf::parser::config::impl_default::instance::STRING_start(size_t off) { return util::is_match<'"', '\''>(m_contents[off]); }
void sqf::parser::config::impl_default::instance::STRING(::sqf::parser::config::impl_default::astnode & root, bool& errflag)
{
    auto thisnode = astnode(m_info);
    thisnode.kind = nodetype::STRING;
    thisnode.path = m_file;
    size_t i;
    auto startchr = m_contents[m_info.adjusted_offset];
    m_info.column++;
    for (i = m_info.adjusted_offset + 1; m_contents[i] != '\0' && (m_contents[i] != startchr || m_contents[i + 1] == startchr); i++)
    {
        if (m_contents[i] == startchr)
        {
            m_info.column++;
            i++;
        }
        switch (m_contents[i])
        {
        case '\n':
            m_info.column = 0;
            m_info.line++;
            break;
        default:
            m_info.column++;
            break;
        }
    }
    i++;
    m_info.column++;
    auto fullstring = i - m_info.adjusted_offset - 2 < 0 ? "" : std::string(m_contents.substr(m_info.adjusted_offset + 1, i - m_info.adjusted_offset - 2));
    thisnode.content = fullstring;
    thisnode.length = i - m_info.adjusted_offset;
    m_info.file_offset += i - m_info.adjusted_offset;
    m_info.adjusted_offset = i;
    root.children.push_back(thisnode);
}
//NUMBER = "0x" hexadecimal | [ '-' ]scalar;
bool sqf::parser::config::impl_default::instance::NUMBER_start(size_t off) { return util::is_match<'-', '.', '0', '1', '2', '3', '4', '5', '6', '7', '8', '9'>(m_contents[off]); }
void sqf::parser::config::impl_default::instance::NUMBER(::sqf::parser::config::impl_default::astnode & root, bool& errflag)
{
    auto thisnode = astnode(m_info);
    thisnode.kind = nodetype::NUMBER;
    thisnode.path = m_file;
    if (m_contents[m_info.adjusted_offset] == '0' && m_contents[m_info.adjusted_offset + 1] == 'x')
    {
        thisnode.kind = nodetype::HEXNUMBER;
        size_t i;
        for (i = m_info.adjusted_offset + 2; (m_contents[i] >= '0' && m_contents[i] <= '9') || (m_contents[i] >= 'A' && m_contents[i] <= 'F') || (m_contents[i] >= 'a' && m_contents[i] <= 'f'); i++);
        auto ident = std::string(m_contents.substr(m_info.adjusted_offset, i - m_info.adjusted_offset));
        thisnode.content = ident;
        thisnode.length = i - m_info.adjusted_offset;
        m_info.column += i - m_info.adjusted_offset;
        m_info.file_offset += i - m_info.adjusted_offset;
        m_info.adjusted_offset = i;
    }
    else
    {
        size_t i = m_info.adjusted_offset;
        bool numhaddot = false;
        unsigned short numhadexp = 0;
        if (m_contents[i] == '-')
        {
            i++;
        }
        while (true)
        {
            if (m_contents[i] >= '0' && m_contents[i] <= '9')
            {
                i++;
                continue;
            }
            else if (!numhaddot && m_contents[i] == '.')
            {
                i++;
                numhaddot = true;
                continue;
            }
            else if (numhadexp == 0 && (m_contents[i] == 'e' || m_contents[i] == 'E'))
            {
                i++;
                numhadexp++;
                continue;
            }
            else if (numhadexp == 1 && (m_contents[i] == '+' || m_contents[i] == '-'))
            {
                i++;
                numhadexp++;
                continue;
            }
            else
            {
                break;
            }

        }
        auto ident = std::string(m_contents.substr(m_info.adjusted_offset, i - m_info.adjusted_offset));
        thisnode.content = ident;
        thisnode.length = i - m_info.adjusted_offset;
        m_info.column += i - m_info.adjusted_offset;
        m_info.file_offset += i - m_info.adjusted_offset;
        m_info.adjusted_offset = i;
    }
    root.children.push_back(thisnode);
}
//LOCALIZATION = '$' ident;
bool sqf::parser::config::impl_default::instance::LOCALIZATION_start(size_t off) { return util::is_match<'$'>(m_contents[off]); }
void sqf::parser::config::impl_default::instance::LOCALIZATION(::sqf::parser::config::impl_default::astnode & root, bool& errflag)
{
    auto thisnode = astnode(m_info);
    thisnode.kind = nodetype::LOCALIZATION;
    thisnode.path = m_file;
    m_info.adjusted_offset++;;
    m_info.file_offset++;;
    m_info.column++;
    auto len = identifier(m_info.adjusted_offset);
    auto ident = std::string(m_contents.substr(m_info.adjusted_offset, len));
    thisnode.content = ident;
    thisnode.length = len;

    m_info.adjusted_offset += len;
    m_info.file_offset += len;
    m_info.column += len;
    root.children.push_back(thisnode);
}
//ARRAY = '{' [ VALUE { ',' VALUE } ] '}'
bool sqf::parser::config::impl_default::instance::ARRAY_start(size_t off) { return util::is_match<'{'>(m_contents[off]); }
void sqf::parser::config::impl_default::instance::ARRAY(::sqf::parser::config::impl_default::astnode & root, bool& errflag)
{
    auto thisnode = astnode(m_info);
    thisnode.kind = nodetype::ARRAY;
    m_info.adjusted_offset++;
    m_info.file_offset++;
    m_info.column++;
    skip();
    if (VALUE_start(m_info.adjusted_offset))
    {
        VALUE(thisnode, errflag);
        skip();
        while (m_contents[m_info.adjusted_offset] == ',')
        {
            m_info.column++;
            m_info.adjusted_offset++;
            m_info.file_offset++;
            skip();

            if (VALUE_start(m_info.adjusted_offset))
            {
                VALUE(thisnode, errflag);
                skip();
            }
            else
            {
                owner.log(err::ExpectedValue(m_info));
                errflag = true;
            }
        }
    }
    if (m_contents[m_info.adjusted_offset] == '}')
    {
        m_info.adjusted_offset++;
        m_info.file_offset++;
        m_info.column++;
    }
    else
    {
        owner.log(err::MissingCurlyClosingBracket(m_info));
        errflag = true;
    }
    thisnode.length = m_info.adjusted_offset - thisnode.adjusted_offset;
    thisnode.content = std::string(m_contents.substr(thisnode.adjusted_offset, thisnode.length));
    root.children.push_back(thisnode);
}
//VALUE = STRING | NUMBER | LOCALIZATION | ARRAY;
bool sqf::parser::config::impl_default::instance::VALUE_start(size_t off) { return STRING_start(off) || NUMBER_start(off) || LOCALIZATION_start(off) || ARRAY_start(off); }
void sqf::parser::config::impl_default::instance::VALUE(::sqf::parser::config::impl_default::astnode & root, bool& errflag)
{
    //auto thisnode = astnode(m_info);
    //thisnode.adjusted_offset = m_info.adjusted_offset;
    //thisnode.kind = nodetype::VALUE;
    if (STRING_start(m_info.adjusted_offset))
    {
        STRING(root, errflag);
    }
    else if (NUMBER_start(m_info.adjusted_offset))
    {
        NUMBER(root, errflag);
    }
    else if (LOCALIZATION_start(m_info.adjusted_offset))
    {
        LOCALIZATION(root, errflag);
    }
    else if (ARRAY_start(m_info.adjusted_offset))
    {
        ARRAY(root, errflag);
    }
    else
    {
        owner.log(err::NoViableAlternativeValue(m_info));
        errflag = true;
    }
    //thisnode.length = m_info.adjusted_offset - thisnode.adjusted_offset;
    //root.children.create(thisnode);
}


sqf::parser::config::impl_default::astnode sqf::parser::config::impl_default::instance::parse(bool& errflag)
{
    astnode node;
    node.kind = nodetype::NODELIST;
    node.content = m_contents.substr();
#ifdef DF__SQF_CONFIG__REPORT_PROGRESS_BY_LINE
    ___dbg_line_count = 0;
    for (auto c : m_contents)
    {
        if (c == '\n')
        {
            ___dbg_line_count++;
        }
    }
#endif // DF__SQF_CONFIG__REPORT_PROGRESS_BY_LINE
    NODELIST(node, errflag);
    skip();
    if (!errflag && m_info.adjusted_offset < m_contents.size())
    {
        owner.log(err::EndOfFileNotReached(m_info));
        errflag = true;
    }
    node.length = m_info.file_offset;
    return node;
}

bool sqf::parser::config::impl_default::apply_to_confighost(sqf::parser::config::impl_default::astnode& node, ::sqf::runtime::confighost& confighost, ::sqf::runtime::confignav parent)
{
    // ToDo: Check if a corresponding config already exists in confighost before creating it to avoid duplicates

    switch (node.kind)
    {
    case nodetype::CONFIGNODE:
    {
        if (!node.children.empty() && node.children.front().kind == nodetype::CONFIGNODE_PARENTIDENT)
        {
            auto curnode = parent.append_or_replace(node.content, node.children.front().content);
            for (size_t i = 1; i < node.children.size(); i++)
            {
                auto subnode = node.children[i];
                apply_to_confighost(subnode, confighost, curnode);
            }
        }
        else
        {
            auto curnode = parent.append_or_replace(node.content);
            for (auto subnode : node.children)
            {
                apply_to_confighost(subnode, confighost, curnode);
            }
        }
    } break;
    case nodetype::DELETENODE:
    {
         parent.delete_inherited_or_replace(node.content);
    } break;
    case nodetype::VALUENODE_ADDARRAY:
    case nodetype::VALUENODE:
    {
        auto curnode = parent.append_or_replace(node.content);

        for (auto& subnode : node.children)
        {
            apply_to_confighost(subnode, confighost, curnode);
        }
        if (node.kind == nodetype::VALUENODE_ADDARRAY)
        {
            auto parent_inherited = curnode.parent_logical().parent_inherited();
            auto valuefield = parent_inherited / node.content;
            if (!valuefield.empty())
            {
                auto self =  curnode->value.data_try<sqf::types::d_array>();
                auto other = valuefield->value.data_try<sqf::types::d_array>();
                if (self.get() && other.get())
                {
                    self->insert(self->end(), other->begin(), other->end());
                }
            }
        }
    } break;
    case nodetype::STRING:
        parent.value(sqf::runtime::value(std::make_shared<sqf::types::d_string>(node.content)));
        break;
    case nodetype::NUMBER:
        parent.value(sqf::runtime::value(std::make_shared<sqf::types::d_scalar>((double)std::stod(node.content))));
        break;
    case nodetype::HEXNUMBER:
        parent.value(sqf::runtime::value(std::make_shared<sqf::types::d_scalar>((int64_t)std::stol(node.content, nullptr, 16))));
        break;
    case nodetype::LOCALIZATION:
        parent.value(sqf::runtime::value(std::make_shared<sqf::types::d_string>(node.content)));
        break;
    case nodetype::ARRAY:
    {
        std::vector<sqf::runtime::value> values;
        for (auto& subnode : node.children)
        {
            apply_to_confighost(subnode, confighost, parent);
            values.push_back(parent->value);
        }
        parent.value(sqf::runtime::value(std::make_shared<sqf::types::d_array>(values)));
    } break;
    case nodetype::VALUE:
        break;
    default:
    {
        for (auto& subnode : node.children)
        {
            apply_to_confighost(subnode, confighost, parent);
        }
    }
    }
    return true;
}<|MERGE_RESOLUTION|>--- conflicted
+++ resolved
@@ -34,56 +34,56 @@
 
 void sqf::parser::config::impl_default::instance::skip()
 {
-    while (true)
-    {
-        switch (m_contents[m_info.adjusted_offset])
-        {
-        case ' ': m_info.adjusted_offset++; m_info.file_offset++; m_info.column++; continue;
-        case '\t': m_info.adjusted_offset++; m_info.column++; continue;
-        case '\r': m_info.adjusted_offset++; m_info.column++; continue;
-        case '\n':
-        {
+	while (true)
+	{
+		switch (m_contents[m_info.adjusted_offset])
+		{
+		case ' ': m_info.adjusted_offset++; m_info.file_offset++; m_info.column++; continue;
+		case '\t': m_info.adjusted_offset++; m_info.column++; continue;
+		case '\r': m_info.adjusted_offset++; m_info.column++; continue;
+		case '\n':
+		{
 #ifdef DF__SQF_CONFIG__REPORT_PROGRESS_BY_LINE
-            auto p_current = (short)((m_info.line / (double)___dbg_line_count) * 100);
-            auto p_new = (short)(((m_info.line + 1) / (double)___dbg_line_count) * 100);
-            if (p_current != p_new)
-            {
-                std::cout << "\x1B[33m[CNF-PARSE-PROGR]\033[0m" <<
-                    "        " <<
-                    "        " <<
-                    "    " << "\x1B[36m Config-AST-Parse Progress: " << p_new << " %\033[0m" << std::endl;
-            }
+			auto p_current = (short)((m_info.line / (double)___dbg_line_count) * 100);
+			auto p_new = (short)(((m_info.line + 1) / (double)___dbg_line_count) * 100);
+			if (p_current != p_new)
+			{
+				std::cout << "\x1B[33m[CNF-PARSE-PROGR]\033[0m" <<
+					"        " <<
+					"        " <<
+					"    " << "\x1B[36m Config-AST-Parse Progress: " << p_new << " %\033[0m" << std::endl;
+			}
 #endif // DF__SQF_CONFIG__REPORT_PROGRESS_BY_LINE
-            m_info.adjusted_offset++;
-            m_info.file_offset++;
-            m_info.line++;
-            m_info.column = 0;
-        } continue;
-        case '#':
-            if ((m_contents[m_info.adjusted_offset + 1] == 'l' || m_contents[m_info.adjusted_offset + 1] == 'L') &&
-                (m_contents[m_info.adjusted_offset + 2] == 'i' || m_contents[m_info.adjusted_offset + 1] == 'I') &&
-                (m_contents[m_info.adjusted_offset + 3] == 'n' || m_contents[m_info.adjusted_offset + 1] == 'N') &&
-                (m_contents[m_info.adjusted_offset + 4] == 'e' || m_contents[m_info.adjusted_offset + 1] == 'E'))
-            {
-                m_info.adjusted_offset += 6;
-                size_t start = m_info.adjusted_offset;
-                for (; m_contents[m_info.adjusted_offset] != '\0' && m_contents[m_info.adjusted_offset] != '\n' && m_contents[m_info.adjusted_offset] != ' '; m_info.adjusted_offset++);
-                auto str_tmp = std::string(m_contents.substr(start, m_info.adjusted_offset - start));
-                m_info.line = static_cast<size_t>(std::stoul(str_tmp));
-
-                for (; m_contents[m_info.adjusted_offset] != '\0' && m_contents[m_info.adjusted_offset] != '\n' && m_contents[m_info.adjusted_offset] == ' '; m_info.adjusted_offset++);
-                if (m_contents[m_info.adjusted_offset] != '\0' && m_contents[m_info.adjusted_offset] != '\n')
-                {
-                    start = m_info.adjusted_offset;
-                    for (; m_contents[m_info.adjusted_offset] != '\0' && m_contents[m_info.adjusted_offset] != '\n'; m_info.adjusted_offset++);
-                    auto str = std::string(m_contents.substr(start, m_info.adjusted_offset - start));
-                    m_info.path = { strip_quotes(str), {} };
-                }
-                break;
-            }
-        default: return;
-        }
-    }
+			m_info.adjusted_offset++;
+			m_info.file_offset++;
+			m_info.line++;
+			m_info.column = 0;
+		} continue;
+		case '#':
+			if ((m_contents[m_info.adjusted_offset + 1] == 'l' || m_contents[m_info.adjusted_offset + 1] == 'L') &&
+				(m_contents[m_info.adjusted_offset + 2] == 'i' || m_contents[m_info.adjusted_offset + 1] == 'I') &&
+				(m_contents[m_info.adjusted_offset + 3] == 'n' || m_contents[m_info.adjusted_offset + 1] == 'N') &&
+				(m_contents[m_info.adjusted_offset + 4] == 'e' || m_contents[m_info.adjusted_offset + 1] == 'E'))
+			{
+				m_info.adjusted_offset += 6;
+				size_t start = m_info.adjusted_offset;
+				for (; m_contents[m_info.adjusted_offset] != '\0' && m_contents[m_info.adjusted_offset] != '\n' && m_contents[m_info.adjusted_offset] != ' '; m_info.adjusted_offset++);
+				auto str_tmp = std::string(m_contents.substr(start, m_info.adjusted_offset - start));
+				m_info.line = static_cast<size_t>(std::stoul(str_tmp));
+
+				for (; m_contents[m_info.adjusted_offset] != '\0' && m_contents[m_info.adjusted_offset] != '\n' && m_contents[m_info.adjusted_offset] == ' '; m_info.adjusted_offset++);
+				if (m_contents[m_info.adjusted_offset] != '\0' && m_contents[m_info.adjusted_offset] != '\n')
+				{
+					start = m_info.adjusted_offset;
+					for (; m_contents[m_info.adjusted_offset] != '\0' && m_contents[m_info.adjusted_offset] != '\n'; m_info.adjusted_offset++);
+					auto str = std::string(m_contents.substr(start, m_info.adjusted_offset - start));
+					m_info.path = { strip_quotes(str), {} };
+				}
+				break;
+			}
+		default: return;
+		}
+	}
 }
 
 //endchr = [,;];
@@ -91,52 +91,52 @@
 //identifier = [_a-zA-Z0-9]*;
 size_t sqf::parser::config::impl_default::instance::identifier(size_t off)
 {
-    return util::len_match<
-        'a', 'b', 'c', 'd', 'e', 'f', 'g', 'h', 'i', 'j', 'k', 'l', 'm', 'n', 'o', 'p', 'q', 'r', 's', 't', 'u', 'v', 'w', 'x', 'y', 'z',
-        'A', 'B', 'C', 'D', 'E', 'F', 'G', 'H', 'I', 'J', 'K', 'L', 'M', 'N', 'O', 'P', 'Q', 'R', 'S', 'T', 'U', 'V', 'W', 'X', 'Y', 'Z',
-        '0', '1', '2', '3', '4', '5', '6', '7', '8', '9', '_'>(m_contents + off);
+	return util::len_match<
+		'a', 'b', 'c', 'd', 'e', 'f', 'g', 'h', 'i', 'j', 'k', 'l', 'm', 'n', 'o', 'p', 'q', 'r', 's', 't', 'u', 'v', 'w', 'x', 'y', 'z',
+		'A', 'B', 'C', 'D', 'E', 'F', 'G', 'H', 'I', 'J', 'K', 'L', 'M', 'N', 'O', 'P', 'Q', 'R', 'S', 'T', 'U', 'V', 'W', 'X', 'Y', 'Z',
+		'0', '1', '2', '3', '4', '5', '6', '7', '8', '9', '_'>(m_contents + off);
 }
 //operator_ = [-*+/a-zA-Z><=%_]+;
 size_t sqf::parser::config::impl_default::instance::operator_(size_t off)
 {
-    if (util::is_match<'+', '-', '*', '/', '%', '^', ':', '#'>(m_contents[off])) { return 1; }
-    if (util::is_match_repeated<2, '|'>(m_contents + off) ||
-        util::is_match_repeated<2, '&'>(m_contents + off) ||
-        util::is_match_repeated<2, '='>(m_contents + off) ||
-        util::is_match_repeated<2, '>'>(m_contents + off) ||
-        util::is_match_repeated<2, '<'>(m_contents + off)) {
-        return 2;
-    }
-
-    if (util::is_match<'<', '!', '>'>(m_contents[off]))
-    {
-        if (util::is_match<'='>(m_contents[off + 1])) return 2;
-        return 1;
-    }
-    return util::len_match<
-        'a', 'b', 'c', 'd', 'e', 'f', 'g', 'h', 'i', 'j', 'k', 'l', 'm', 'n', 'o', 'p', 'q', 'r', 's', 't', 'u', 'v', 'w', 'x', 'y', 'z',
-        'A', 'B', 'C', 'D', 'E', 'F', 'G', 'H', 'I', 'J', 'K', 'L', 'M', 'N', 'O', 'P', 'Q', 'R', 'S', 'T', 'U', 'V', 'W', 'X', 'Y', 'Z',
-        '0', '1', '2', '3', '4', '5', '6', '7', '8', '9', '_'>(m_contents + off);
+	if (util::is_match<'+', '-', '*', '/', '%', '^', ':', '#'>(m_contents[off])) { return 1; }
+	if (util::is_match_repeated<2, '|'>(m_contents + off) ||
+		util::is_match_repeated<2, '&'>(m_contents + off) ||
+		util::is_match_repeated<2, '='>(m_contents + off) ||
+		util::is_match_repeated<2, '>'>(m_contents + off) ||
+		util::is_match_repeated<2, '<'>(m_contents + off)) {
+		return 2;
+	}
+
+	if (util::is_match<'<', '!', '>'>(m_contents[off]))
+	{
+		if (util::is_match<'='>(m_contents[off + 1])) return 2;
+		return 1;
+	}
+	return util::len_match<
+		'a', 'b', 'c', 'd', 'e', 'f', 'g', 'h', 'i', 'j', 'k', 'l', 'm', 'n', 'o', 'p', 'q', 'r', 's', 't', 'u', 'v', 'w', 'x', 'y', 'z',
+		'A', 'B', 'C', 'D', 'E', 'F', 'G', 'H', 'I', 'J', 'K', 'L', 'M', 'N', 'O', 'P', 'Q', 'R', 'S', 'T', 'U', 'V', 'W', 'X', 'Y', 'Z',
+		'0', '1', '2', '3', '4', '5', '6', '7', '8', '9', '_'>(m_contents + off);
 }
 //hexadecimal = [0-9a-fA-F]+;
 size_t sqf::parser::config::impl_default::instance::hexadecimal(size_t off)
 {
-    return util::len_match<
-        'a', 'b', 'c', 'd', 'e', 'f',
-        'A', 'B', 'C', 'D', 'E', 'F',
-        '0', '1', '2', '3', '4', '5', '6', '7', '8', '9'>(m_contents + off);
+	return util::len_match<
+		'a', 'b', 'c', 'd', 'e', 'f',
+		'A', 'B', 'C', 'D', 'E', 'F',
+		'0', '1', '2', '3', '4', '5', '6', '7', '8', '9'>(m_contents + off);
 }
 //scalarsub = [0-9]+;
 size_t sqf::parser::config::impl_default::instance::numsub(size_t off)
 {
-    return util::len_match<'0', '1', '2', '3', '4', '5', '6', '7', '8', '9'>(m_contents + off);
+	return util::len_match<'0', '1', '2', '3', '4', '5', '6', '7', '8', '9'>(m_contents + off);
 }
 //scalar = scalarsub(.scalarsub)?;
 size_t sqf::parser::config::impl_default::instance::num(size_t off) { size_t i = off + numsub(off); if (util::is_match_repeated<'.'>(m_contents + i)) i += numsub(i); return i - off; }
 //anytext = (?![ \t\r\n;])+;
 size_t sqf::parser::config::impl_default::instance::anytext(size_t off)
 {
-    return util::len_match_inv<' ', '\t', '\r', '\n', '\0', ';'>(m_contents + off);
+	return util::len_match_inv<' ', '\t', '\r', '\n', '\0', ';'>(m_contents + off);
 }
 
 
@@ -144,33 +144,6 @@
 bool sqf::parser::config::impl_default::instance::NODELIST_start(size_t off) { return true; }
 void sqf::parser::config::impl_default::instance::NODELIST(::sqf::parser::config::impl_default::astnode& root, bool& errflag)
 {
-<<<<<<< HEAD
-    skip();
-    // Iterate over statements as long as it is an instruction start.
-    while (NODE_start(m_info.adjusted_offset))
-    {
-        NODE(root, errflag);
-        skip();
-        // Make sure at least one endchr is available unless no statement follows
-        if (!endchr(m_info.adjusted_offset) && NODE_start(m_info.adjusted_offset))
-        {
-            owner.log(err::ExpectedStatementTerminator(m_info));
-            errflag = true;
-        }
-        else
-        {
-            size_t endchrlen;
-            // Add endchr up until no semicolon is left
-            while ((endchrlen = endchr(m_info.adjusted_offset)) > 0)
-            {
-                m_info.adjusted_offset += endchrlen;
-                m_info.adjusted_offset += endchrlen;
-                m_info.column += endchrlen;
-                skip();
-            }
-        }
-    }
-=======
 	skip();
 	// Iterate over statements as long as it is an instruction start.
 	while (NODE_start(m_info.adjusted_offset))
@@ -196,600 +169,599 @@
 			}
 		}
 	}
->>>>>>> bceeec87
 }
 // NODE = CONFIGNODE | VALUENODE | DELETENODE;
 bool sqf::parser::config::impl_default::instance::NODE_start(size_t off) { return CONFIGNODE_start(off) || VALUENODE_start(off); }
 void sqf::parser::config::impl_default::instance::NODE(::sqf::parser::config::impl_default::astnode & root, bool& errflag)
 {
-    if (CONFIGNODE_start(m_info.adjusted_offset))
-    {
-        CONFIGNODE(root, errflag);
-    }
-    else if (VALUENODE_start(m_info.adjusted_offset))
-    {
-        VALUENODE(root, errflag);
-    }
-    else
-    {
-        owner.log(err::NoViableAlternativeNode(m_info));
-        errflag = true;
-    }
+	if (CONFIGNODE_start(m_info.adjusted_offset))
+	{
+		CONFIGNODE(root, errflag);
+	}
+	else if (VALUENODE_start(m_info.adjusted_offset))
+	{
+		VALUENODE(root, errflag);
+	}
+	else
+	{
+		owner.log(err::NoViableAlternativeNode(m_info));
+		errflag = true;
+	}
 }
 // CONFIGNODE = 'class' ident [ ':' ident ] [ '{' NODELIST '}' ]
 bool sqf::parser::config::impl_default::instance::CONFIGNODE_start(size_t off) { return util::is_string_match(m_contents.begin() + off, "class"); }
 void sqf::parser::config::impl_default::instance::CONFIGNODE(::sqf::parser::config::impl_default::astnode & root, bool& errflag)
 {
-    size_t len;
-    auto thisnode = astnode(m_info);
-    thisnode.kind = nodetype::CONFIGNODE;
-
-    m_info.adjusted_offset += ::sqf::runtime::util::strlen("class");
-    m_info.file_offset += ::sqf::runtime::util::strlen("class");
-    m_info.column += ::sqf::runtime::util::strlen("class");
-    skip();
-    std::string ident;
-    if ((len = identifier(m_info.adjusted_offset)) > 0)
-    {
-        ident = std::string(m_contents.substr(m_info.adjusted_offset, len));
-        thisnode.content = ident;
-        thisnode.line = m_info.line;
-        thisnode.path = m_info.path;
-        m_info.adjusted_offset += len;
-        m_info.file_offset += len;
-        m_info.column += len;
-    }
-    else
-    {
-        owner.log(err::ExpectedIdentifier(m_info));
-        errflag = true;
-    }
-    skip();
-    if (m_contents[m_info.adjusted_offset] == ':')
-    {
-        m_info.adjusted_offset++;
-        m_info.file_offset++;
-        m_info.column++;
-        skip();
-        if ((len = identifier(m_info.adjusted_offset)) > 0)
-        {
-            ident = std::string(m_contents.substr(m_info.adjusted_offset, len));
-            astnode parentidentnode(m_info);
-            parentidentnode.length = len;
-            parentidentnode.content = ident;
-            parentidentnode.kind = nodetype::CONFIGNODE_PARENTIDENT;
-            m_info.adjusted_offset += len;
-            m_info.file_offset += len;
-            m_info.column += len;
-            thisnode.children.push_back(parentidentnode);
-        }
-        else
-        {
-            owner.log(err::ExpectedIdentifier(m_info));
-            errflag = true;
-        }
-        skip();
-    }
-    if (m_contents[m_info.adjusted_offset] == '{')
-    {
-        m_info.adjusted_offset++;;
-        m_info.file_offset++;;
-        m_info.column++;
-        skip();
-
-        NODELIST(thisnode, errflag);
-        if (m_contents[m_info.adjusted_offset] == '}')
-        {
-            m_info.adjusted_offset++;;
-            m_info.file_offset++;;
-            m_info.column++;
-        }
-        else
-        {
-            owner.log(err::MissingCurlyClosingBracket(m_info));
-            errflag = true;
-        }
-
-        thisnode.length = m_info.adjusted_offset - thisnode.adjusted_offset;
-        root.children.push_back(thisnode);
-    }
+	size_t len;
+	auto thisnode = astnode(m_info);
+	thisnode.kind = nodetype::CONFIGNODE;
+
+	m_info.adjusted_offset += ::sqf::runtime::util::strlen("class");
+	m_info.file_offset += ::sqf::runtime::util::strlen("class");
+	m_info.column += ::sqf::runtime::util::strlen("class");
+	skip();
+	std::string ident;
+	if ((len = identifier(m_info.adjusted_offset)) > 0)
+	{
+		ident = std::string(m_contents.substr(m_info.adjusted_offset, len));
+		thisnode.content = ident;
+		thisnode.line = m_info.line;
+		thisnode.path = m_info.path;
+		m_info.adjusted_offset += len;
+		m_info.file_offset += len;
+		m_info.column += len;
+	}
+	else
+	{
+		owner.log(err::ExpectedIdentifier(m_info));
+		errflag = true;
+	}
+	skip();
+	if (m_contents[m_info.adjusted_offset] == ':')
+	{
+		m_info.adjusted_offset++;
+		m_info.file_offset++;
+		m_info.column++;
+		skip();
+		if ((len = identifier(m_info.adjusted_offset)) > 0)
+		{
+			ident = std::string(m_contents.substr(m_info.adjusted_offset, len));
+			astnode parentidentnode(m_info);
+			parentidentnode.length = len;
+			parentidentnode.content = ident;
+			parentidentnode.kind = nodetype::CONFIGNODE_PARENTIDENT;
+			m_info.adjusted_offset += len;
+			m_info.file_offset += len;
+			m_info.column += len;
+			thisnode.children.push_back(parentidentnode);
+		}
+		else
+		{
+			owner.log(err::ExpectedIdentifier(m_info));
+			errflag = true;
+		}
+		skip();
+	}
+	if (m_contents[m_info.adjusted_offset] == '{')
+	{
+		m_info.adjusted_offset++;;
+		m_info.file_offset++;;
+		m_info.column++;
+		skip();
+
+		NODELIST(thisnode, errflag);
+		if (m_contents[m_info.adjusted_offset] == '}')
+		{
+			m_info.adjusted_offset++;;
+			m_info.file_offset++;;
+			m_info.column++;
+		}
+		else
+		{
+			owner.log(err::MissingCurlyClosingBracket(m_info));
+			errflag = true;
+		}
+
+		thisnode.length = m_info.adjusted_offset - thisnode.adjusted_offset;
+		root.children.push_back(thisnode);
+	}
 }
 // DELETENODE = delete ident;
 bool sqf::parser::config::impl_default::instance::DELETENODE_start(size_t off)
 {
-    const char* txt = "delete";
-    return std::equal(
-        m_contents.begin() + off, m_contents.end() + ::sqf::runtime::util::strlen(txt),
-        txt, txt + ::sqf::runtime::util::strlen(txt));
+	const char* txt = "delete";
+	return std::equal(
+		m_contents.begin() + off, m_contents.end() + ::sqf::runtime::util::strlen(txt),
+		txt, txt + ::sqf::runtime::util::strlen(txt));
 }
 void sqf::parser::config::impl_default::instance::DELETENODE(::sqf::parser::config::impl_default::astnode & root, bool& errflag)
 {
-    size_t len;
-    auto thisnode = astnode(m_info);
-    thisnode.kind = nodetype::DELETENODE;
-
-    m_info.adjusted_offset += ::sqf::runtime::util::strlen("delete");
-    m_info.file_offset += ::sqf::runtime::util::strlen("delete");
-    m_info.column += ::sqf::runtime::util::strlen("delete");
-    skip();
-    std::string ident;
-    if ((len = identifier(m_info.adjusted_offset)) > 0)
-    {
-        ident = std::string(m_contents.substr(m_info.adjusted_offset, len));
-        thisnode.content = ident;
-        m_info.adjusted_offset += len;
-        m_info.file_offset += len;
-        m_info.column += len;
-    }
-    else
-    {
-        owner.log(err::ExpectedIdentifier(m_info));
-        errflag = true;
-    }
+	size_t len;
+	auto thisnode = astnode(m_info);
+	thisnode.kind = nodetype::DELETENODE;
+
+	m_info.adjusted_offset += ::sqf::runtime::util::strlen("delete");
+	m_info.file_offset += ::sqf::runtime::util::strlen("delete");
+	m_info.column += ::sqf::runtime::util::strlen("delete");
+	skip();
+	std::string ident;
+	if ((len = identifier(m_info.adjusted_offset)) > 0)
+	{
+		ident = std::string(m_contents.substr(m_info.adjusted_offset, len));
+		thisnode.content = ident;
+		m_info.adjusted_offset += len;
+		m_info.file_offset += len;
+		m_info.column += len;
+	}
+	else
+	{
+		owner.log(err::ExpectedIdentifier(m_info));
+		errflag = true;
+	}
 }
 // VALUENODE = ident ('=' (STRING | NUMBER | LOCALIZATION) | '[' ']' ( '=' | '+=' ) ARRAY);
 bool sqf::parser::config::impl_default::instance::VALUENODE_start(size_t off) { return identifier(off) > 0; }
 void sqf::parser::config::impl_default::instance::VALUENODE(::sqf::parser::config::impl_default::astnode & root, bool& errflag)
 {
-    size_t len;
-    bool isarr = false;
-    auto thisnode = astnode(m_info);
-    thisnode.kind = nodetype::VALUENODE;
-
-    if ((len = identifier(m_info.adjusted_offset)) > 0)
-    {
-        auto ident = std::string(m_contents.substr(m_info.adjusted_offset, len));
-        thisnode.content = ident;
-        m_info.adjusted_offset += len;
-        m_info.file_offset += len;
-        m_info.column += len;
-        skip();
-    }
-    else
-    {
-        owner.log(err::ExpectedIdentifier(m_info));
-        errflag = true;
-    }
-
-    if (m_contents[m_info.adjusted_offset] == '[')
-    {
-        isarr = true;
-        m_info.adjusted_offset++;
-        m_info.file_offset++;
-        m_info.column++;
-        skip();
-        if (m_contents[m_info.adjusted_offset] == ']')
-        {
-            m_info.adjusted_offset++;;
-            m_info.file_offset++;;
-            m_info.column++;
-            skip();
-        }
-        else
-        {
-            owner.log(err::MissingSquareClosingBracket(m_info));
-            errflag = true;
-        }
-        if (m_contents[m_info.adjusted_offset] == '=')
-        {
-            m_info.adjusted_offset++;
-            m_info.file_offset++;
-            m_info.column++;
-            skip();
-        }
-        else if (m_contents[m_info.adjusted_offset] == '+' && m_contents[m_info.adjusted_offset + 1] == '=')
-        {
-            thisnode.kind = nodetype::VALUENODE_ADDARRAY;
-            m_info.adjusted_offset++;
-            m_info.adjusted_offset++;
-            m_info.file_offset++;
-            m_info.file_offset++;
-            m_info.column++;
-            m_info.column++;
-            skip();
-        }
-        else
-        {
-            owner.log(err::MissingEqualSign(m_info));
-            errflag = true;
-        }
-    }
-    else
-    {
-        if (m_contents[m_info.adjusted_offset] == '=')
-        {
-            m_info.adjusted_offset++;;
-            m_info.file_offset++;;
-            m_info.column++;
-            skip();
-        }
-        else
-        {
-            owner.log(err::MissingEqualSign(m_info));
-            errflag = true;
-        }
-    }
-
-    if (isarr)
-    {
-        if (ARRAY_start(m_info.adjusted_offset))
-        {
-            ARRAY(thisnode, errflag);
-        }
-        else
-        {
-            owner.log(err::ExpectedArray(m_info));
-            errflag = true;
-        }
-    }
-    else
-    {
-        size_t tmp_line = m_info.line;
-        size_t tmp_col = m_info.column;
-        size_t tmp_aoff = m_info.adjusted_offset;
-        size_t tmp_foff = m_info.file_offset;
-        bool was_handled = false;
-        if (STRING_start(m_info.adjusted_offset))
-        {
-            was_handled = true;
-            STRING(thisnode, errflag);
-        }
-        else if (NUMBER_start(m_info.adjusted_offset))
-        {
-            was_handled = true;
-            NUMBER(thisnode, errflag);
-        }
-        else if (LOCALIZATION_start(m_info.adjusted_offset))
-        {
-            was_handled = true;
-            LOCALIZATION(thisnode, errflag);
-        }
-        skip();
-        if (m_contents[m_info.adjusted_offset] != ';')
-        {
-            if (was_handled)
-            {
-                thisnode.children.pop_back();
-            }
-            while (m_contents[m_info.adjusted_offset] != ';' && m_contents[m_info.adjusted_offset] != '\0')
-            {
-                m_info.adjusted_offset++;
-                m_info.file_offset++;
-            }
-            auto magicstringnode = astnode(m_info);
-            magicstringnode.kind = nodetype::STRING;
-            magicstringnode.column = tmp_col;
-            magicstringnode.line = tmp_line;
-            magicstringnode.path = m_info.path;
-            auto fullstring = std::string("\"").append(m_contents.substr(tmp_aoff, m_info.adjusted_offset - tmp_aoff)).append("\"");
-            magicstringnode.content = fullstring;
-            magicstringnode.length = m_info.adjusted_offset - tmp_aoff;
-            magicstringnode.adjusted_offset = tmp_aoff;
-            magicstringnode.file_offset = tmp_foff;
-            thisnode.children.push_back(magicstringnode);
-        }
-    }
-
-    thisnode.length = m_info.adjusted_offset - thisnode.adjusted_offset;
-    root.children.push_back(thisnode);
+	size_t len;
+	bool isarr = false;
+	auto thisnode = astnode(m_info);
+	thisnode.kind = nodetype::VALUENODE;
+
+	if ((len = identifier(m_info.adjusted_offset)) > 0)
+	{
+		auto ident = std::string(m_contents.substr(m_info.adjusted_offset, len));
+		thisnode.content = ident;
+		m_info.adjusted_offset += len;
+		m_info.file_offset += len;
+		m_info.column += len;
+		skip();
+	}
+	else
+	{
+		owner.log(err::ExpectedIdentifier(m_info));
+		errflag = true;
+	}
+
+	if (m_contents[m_info.adjusted_offset] == '[')
+	{
+		isarr = true;
+		m_info.adjusted_offset++;
+		m_info.file_offset++;
+		m_info.column++;
+		skip();
+		if (m_contents[m_info.adjusted_offset] == ']')
+		{
+			m_info.adjusted_offset++;;
+			m_info.file_offset++;;
+			m_info.column++;
+			skip();
+		}
+		else
+		{
+			owner.log(err::MissingSquareClosingBracket(m_info));
+			errflag = true;
+		}
+		if (m_contents[m_info.adjusted_offset] == '=')
+		{
+			m_info.adjusted_offset++;
+			m_info.file_offset++;
+			m_info.column++;
+			skip();
+		}
+		else if (m_contents[m_info.adjusted_offset] == '+' && m_contents[m_info.adjusted_offset + 1] == '=')
+		{
+			thisnode.kind = nodetype::VALUENODE_ADDARRAY;
+			m_info.adjusted_offset++;
+			m_info.adjusted_offset++;
+			m_info.file_offset++;
+			m_info.file_offset++;
+			m_info.column++;
+			m_info.column++;
+			skip();
+		}
+		else
+		{
+			owner.log(err::MissingEqualSign(m_info));
+			errflag = true;
+		}
+	}
+	else
+	{
+		if (m_contents[m_info.adjusted_offset] == '=')
+		{
+			m_info.adjusted_offset++;;
+			m_info.file_offset++;;
+			m_info.column++;
+			skip();
+		}
+		else
+		{
+			owner.log(err::MissingEqualSign(m_info));
+			errflag = true;
+		}
+	}
+
+	if (isarr)
+	{
+		if (ARRAY_start(m_info.adjusted_offset))
+		{
+			ARRAY(thisnode, errflag);
+		}
+		else
+		{
+			owner.log(err::ExpectedArray(m_info));
+			errflag = true;
+		}
+	}
+	else
+	{
+		size_t tmp_line = m_info.line;
+		size_t tmp_col = m_info.column;
+		size_t tmp_aoff = m_info.adjusted_offset;
+		size_t tmp_foff = m_info.file_offset;
+		bool was_handled = false;
+		if (STRING_start(m_info.adjusted_offset))
+		{
+			was_handled = true;
+			STRING(thisnode, errflag);
+		}
+		else if (NUMBER_start(m_info.adjusted_offset))
+		{
+			was_handled = true;
+			NUMBER(thisnode, errflag);
+		}
+		else if (LOCALIZATION_start(m_info.adjusted_offset))
+		{
+			was_handled = true;
+			LOCALIZATION(thisnode, errflag);
+		}
+		skip();
+		if (m_contents[m_info.adjusted_offset] != ';')
+		{
+			if (was_handled)
+			{
+				thisnode.children.pop_back();
+			}
+			while (m_contents[m_info.adjusted_offset] != ';' && m_contents[m_info.adjusted_offset] != '\0')
+			{
+				m_info.adjusted_offset++;
+				m_info.file_offset++;
+			}
+			auto magicstringnode = astnode(m_info);
+			magicstringnode.kind = nodetype::STRING;
+			magicstringnode.column = tmp_col;
+			magicstringnode.line = tmp_line;
+			magicstringnode.path = m_info.path;
+			auto fullstring = std::string("\"").append(m_contents.substr(tmp_aoff, m_info.adjusted_offset - tmp_aoff)).append("\"");
+			magicstringnode.content = fullstring;
+			magicstringnode.length = m_info.adjusted_offset - tmp_aoff;
+			magicstringnode.adjusted_offset = tmp_aoff;
+			magicstringnode.file_offset = tmp_foff;
+			thisnode.children.push_back(magicstringnode);
+		}
+	}
+
+	thisnode.length = m_info.adjusted_offset - thisnode.adjusted_offset;
+	root.children.push_back(thisnode);
 }
 //STRING = '"' { any | "\"\"" } '"' | '\'' { any | "''" } '\'';
 bool sqf::parser::config::impl_default::instance::STRING_start(size_t off) { return util::is_match<'"', '\''>(m_contents[off]); }
 void sqf::parser::config::impl_default::instance::STRING(::sqf::parser::config::impl_default::astnode & root, bool& errflag)
 {
-    auto thisnode = astnode(m_info);
-    thisnode.kind = nodetype::STRING;
-    thisnode.path = m_file;
-    size_t i;
-    auto startchr = m_contents[m_info.adjusted_offset];
-    m_info.column++;
-    for (i = m_info.adjusted_offset + 1; m_contents[i] != '\0' && (m_contents[i] != startchr || m_contents[i + 1] == startchr); i++)
-    {
-        if (m_contents[i] == startchr)
-        {
-            m_info.column++;
-            i++;
-        }
-        switch (m_contents[i])
-        {
-        case '\n':
-            m_info.column = 0;
-            m_info.line++;
-            break;
-        default:
-            m_info.column++;
-            break;
-        }
-    }
-    i++;
-    m_info.column++;
-    auto fullstring = i - m_info.adjusted_offset - 2 < 0 ? "" : std::string(m_contents.substr(m_info.adjusted_offset + 1, i - m_info.adjusted_offset - 2));
-    thisnode.content = fullstring;
-    thisnode.length = i - m_info.adjusted_offset;
-    m_info.file_offset += i - m_info.adjusted_offset;
-    m_info.adjusted_offset = i;
-    root.children.push_back(thisnode);
+	auto thisnode = astnode(m_info);
+	thisnode.kind = nodetype::STRING;
+	thisnode.path = m_file;
+	size_t i;
+	auto startchr = m_contents[m_info.adjusted_offset];
+	m_info.column++;
+	for (i = m_info.adjusted_offset + 1; m_contents[i] != '\0' && (m_contents[i] != startchr || m_contents[i + 1] == startchr); i++)
+	{
+		if (m_contents[i] == startchr)
+		{
+			m_info.column++;
+			i++;
+		}
+		switch (m_contents[i])
+		{
+		case '\n':
+			m_info.column = 0;
+			m_info.line++;
+			break;
+		default:
+			m_info.column++;
+			break;
+		}
+	}
+	i++;
+	m_info.column++;
+	auto fullstring = i - m_info.adjusted_offset - 2 < 0 ? "" : std::string(m_contents.substr(m_info.adjusted_offset + 1, i - m_info.adjusted_offset - 2));
+	thisnode.content = fullstring;
+	thisnode.length = i - m_info.adjusted_offset;
+	m_info.file_offset += i - m_info.adjusted_offset;
+	m_info.adjusted_offset = i;
+	root.children.push_back(thisnode);
 }
 //NUMBER = "0x" hexadecimal | [ '-' ]scalar;
 bool sqf::parser::config::impl_default::instance::NUMBER_start(size_t off) { return util::is_match<'-', '.', '0', '1', '2', '3', '4', '5', '6', '7', '8', '9'>(m_contents[off]); }
 void sqf::parser::config::impl_default::instance::NUMBER(::sqf::parser::config::impl_default::astnode & root, bool& errflag)
 {
-    auto thisnode = astnode(m_info);
-    thisnode.kind = nodetype::NUMBER;
-    thisnode.path = m_file;
-    if (m_contents[m_info.adjusted_offset] == '0' && m_contents[m_info.adjusted_offset + 1] == 'x')
-    {
-        thisnode.kind = nodetype::HEXNUMBER;
-        size_t i;
-        for (i = m_info.adjusted_offset + 2; (m_contents[i] >= '0' && m_contents[i] <= '9') || (m_contents[i] >= 'A' && m_contents[i] <= 'F') || (m_contents[i] >= 'a' && m_contents[i] <= 'f'); i++);
-        auto ident = std::string(m_contents.substr(m_info.adjusted_offset, i - m_info.adjusted_offset));
-        thisnode.content = ident;
-        thisnode.length = i - m_info.adjusted_offset;
-        m_info.column += i - m_info.adjusted_offset;
-        m_info.file_offset += i - m_info.adjusted_offset;
-        m_info.adjusted_offset = i;
-    }
-    else
-    {
-        size_t i = m_info.adjusted_offset;
-        bool numhaddot = false;
-        unsigned short numhadexp = 0;
-        if (m_contents[i] == '-')
-        {
-            i++;
-        }
-        while (true)
-        {
-            if (m_contents[i] >= '0' && m_contents[i] <= '9')
-            {
-                i++;
-                continue;
-            }
-            else if (!numhaddot && m_contents[i] == '.')
-            {
-                i++;
-                numhaddot = true;
-                continue;
-            }
-            else if (numhadexp == 0 && (m_contents[i] == 'e' || m_contents[i] == 'E'))
-            {
-                i++;
-                numhadexp++;
-                continue;
-            }
-            else if (numhadexp == 1 && (m_contents[i] == '+' || m_contents[i] == '-'))
-            {
-                i++;
-                numhadexp++;
-                continue;
-            }
-            else
-            {
-                break;
-            }
-
-        }
-        auto ident = std::string(m_contents.substr(m_info.adjusted_offset, i - m_info.adjusted_offset));
-        thisnode.content = ident;
-        thisnode.length = i - m_info.adjusted_offset;
-        m_info.column += i - m_info.adjusted_offset;
-        m_info.file_offset += i - m_info.adjusted_offset;
-        m_info.adjusted_offset = i;
-    }
-    root.children.push_back(thisnode);
+	auto thisnode = astnode(m_info);
+	thisnode.kind = nodetype::NUMBER;
+	thisnode.path = m_file;
+	if (m_contents[m_info.adjusted_offset] == '0' && m_contents[m_info.adjusted_offset + 1] == 'x')
+	{
+		thisnode.kind = nodetype::HEXNUMBER;
+		size_t i;
+		for (i = m_info.adjusted_offset + 2; (m_contents[i] >= '0' && m_contents[i] <= '9') || (m_contents[i] >= 'A' && m_contents[i] <= 'F') || (m_contents[i] >= 'a' && m_contents[i] <= 'f'); i++);
+		auto ident = std::string(m_contents.substr(m_info.adjusted_offset, i - m_info.adjusted_offset));
+		thisnode.content = ident;
+		thisnode.length = i - m_info.adjusted_offset;
+		m_info.column += i - m_info.adjusted_offset;
+		m_info.file_offset += i - m_info.adjusted_offset;
+		m_info.adjusted_offset = i;
+	}
+	else
+	{
+		size_t i = m_info.adjusted_offset;
+		bool numhaddot = false;
+		unsigned short numhadexp = 0;
+		if (m_contents[i] == '-')
+		{
+			i++;
+		}
+		while (true)
+		{
+			if (m_contents[i] >= '0' && m_contents[i] <= '9')
+			{
+				i++;
+				continue;
+			}
+			else if (!numhaddot && m_contents[i] == '.')
+			{
+				i++;
+				numhaddot = true;
+				continue;
+			}
+			else if (numhadexp == 0 && (m_contents[i] == 'e' || m_contents[i] == 'E'))
+			{
+				i++;
+				numhadexp++;
+				continue;
+			}
+			else if (numhadexp == 1 && (m_contents[i] == '+' || m_contents[i] == '-'))
+			{
+				i++;
+				numhadexp++;
+				continue;
+			}
+			else
+			{
+				break;
+			}
+
+		}
+		auto ident = std::string(m_contents.substr(m_info.adjusted_offset, i - m_info.adjusted_offset));
+		thisnode.content = ident;
+		thisnode.length = i - m_info.adjusted_offset;
+		m_info.column += i - m_info.adjusted_offset;
+		m_info.file_offset += i - m_info.adjusted_offset;
+		m_info.adjusted_offset = i;
+	}
+	root.children.push_back(thisnode);
 }
 //LOCALIZATION = '$' ident;
 bool sqf::parser::config::impl_default::instance::LOCALIZATION_start(size_t off) { return util::is_match<'$'>(m_contents[off]); }
 void sqf::parser::config::impl_default::instance::LOCALIZATION(::sqf::parser::config::impl_default::astnode & root, bool& errflag)
 {
-    auto thisnode = astnode(m_info);
-    thisnode.kind = nodetype::LOCALIZATION;
-    thisnode.path = m_file;
-    m_info.adjusted_offset++;;
-    m_info.file_offset++;;
-    m_info.column++;
-    auto len = identifier(m_info.adjusted_offset);
-    auto ident = std::string(m_contents.substr(m_info.adjusted_offset, len));
-    thisnode.content = ident;
-    thisnode.length = len;
-
-    m_info.adjusted_offset += len;
-    m_info.file_offset += len;
-    m_info.column += len;
-    root.children.push_back(thisnode);
+	auto thisnode = astnode(m_info);
+	thisnode.kind = nodetype::LOCALIZATION;
+	thisnode.path = m_file;
+	m_info.adjusted_offset++;;
+	m_info.file_offset++;;
+	m_info.column++;
+	auto len = identifier(m_info.adjusted_offset);
+	auto ident = std::string(m_contents.substr(m_info.adjusted_offset, len));
+	thisnode.content = ident;
+	thisnode.length = len;
+
+	m_info.adjusted_offset += len;
+	m_info.file_offset += len;
+	m_info.column += len;
+	root.children.push_back(thisnode);
 }
 //ARRAY = '{' [ VALUE { ',' VALUE } ] '}'
 bool sqf::parser::config::impl_default::instance::ARRAY_start(size_t off) { return util::is_match<'{'>(m_contents[off]); }
 void sqf::parser::config::impl_default::instance::ARRAY(::sqf::parser::config::impl_default::astnode & root, bool& errflag)
 {
-    auto thisnode = astnode(m_info);
-    thisnode.kind = nodetype::ARRAY;
-    m_info.adjusted_offset++;
-    m_info.file_offset++;
-    m_info.column++;
-    skip();
-    if (VALUE_start(m_info.adjusted_offset))
-    {
-        VALUE(thisnode, errflag);
-        skip();
-        while (m_contents[m_info.adjusted_offset] == ',')
-        {
-            m_info.column++;
-            m_info.adjusted_offset++;
-            m_info.file_offset++;
-            skip();
-
-            if (VALUE_start(m_info.adjusted_offset))
-            {
-                VALUE(thisnode, errflag);
-                skip();
-            }
-            else
-            {
-                owner.log(err::ExpectedValue(m_info));
-                errflag = true;
-            }
-        }
-    }
-    if (m_contents[m_info.adjusted_offset] == '}')
-    {
-        m_info.adjusted_offset++;
-        m_info.file_offset++;
-        m_info.column++;
-    }
-    else
-    {
-        owner.log(err::MissingCurlyClosingBracket(m_info));
-        errflag = true;
-    }
-    thisnode.length = m_info.adjusted_offset - thisnode.adjusted_offset;
-    thisnode.content = std::string(m_contents.substr(thisnode.adjusted_offset, thisnode.length));
-    root.children.push_back(thisnode);
+	auto thisnode = astnode(m_info);
+	thisnode.kind = nodetype::ARRAY;
+	m_info.adjusted_offset++;
+	m_info.file_offset++;
+	m_info.column++;
+	skip();
+	if (VALUE_start(m_info.adjusted_offset))
+	{
+		VALUE(thisnode, errflag);
+		skip();
+		while (m_contents[m_info.adjusted_offset] == ',')
+		{
+			m_info.column++;
+			m_info.adjusted_offset++;
+			m_info.file_offset++;
+			skip();
+
+			if (VALUE_start(m_info.adjusted_offset))
+			{
+				VALUE(thisnode, errflag);
+				skip();
+			}
+			else
+			{
+				owner.log(err::ExpectedValue(m_info));
+				errflag = true;
+			}
+		}
+	}
+	if (m_contents[m_info.adjusted_offset] == '}')
+	{
+		m_info.adjusted_offset++;
+		m_info.file_offset++;
+		m_info.column++;
+	}
+	else
+	{
+		owner.log(err::MissingCurlyClosingBracket(m_info));
+		errflag = true;
+	}
+	thisnode.length = m_info.adjusted_offset - thisnode.adjusted_offset;
+	thisnode.content = std::string(m_contents.substr(thisnode.adjusted_offset, thisnode.length));
+	root.children.push_back(thisnode);
 }
 //VALUE = STRING | NUMBER | LOCALIZATION | ARRAY;
 bool sqf::parser::config::impl_default::instance::VALUE_start(size_t off) { return STRING_start(off) || NUMBER_start(off) || LOCALIZATION_start(off) || ARRAY_start(off); }
 void sqf::parser::config::impl_default::instance::VALUE(::sqf::parser::config::impl_default::astnode & root, bool& errflag)
 {
-    //auto thisnode = astnode(m_info);
-    //thisnode.adjusted_offset = m_info.adjusted_offset;
-    //thisnode.kind = nodetype::VALUE;
-    if (STRING_start(m_info.adjusted_offset))
-    {
-        STRING(root, errflag);
-    }
-    else if (NUMBER_start(m_info.adjusted_offset))
-    {
-        NUMBER(root, errflag);
-    }
-    else if (LOCALIZATION_start(m_info.adjusted_offset))
-    {
-        LOCALIZATION(root, errflag);
-    }
-    else if (ARRAY_start(m_info.adjusted_offset))
-    {
-        ARRAY(root, errflag);
-    }
-    else
-    {
-        owner.log(err::NoViableAlternativeValue(m_info));
-        errflag = true;
-    }
-    //thisnode.length = m_info.adjusted_offset - thisnode.adjusted_offset;
-    //root.children.create(thisnode);
+	//auto thisnode = astnode(m_info);
+	//thisnode.adjusted_offset = m_info.adjusted_offset;
+	//thisnode.kind = nodetype::VALUE;
+	if (STRING_start(m_info.adjusted_offset))
+	{
+		STRING(root, errflag);
+	}
+	else if (NUMBER_start(m_info.adjusted_offset))
+	{
+		NUMBER(root, errflag);
+	}
+	else if (LOCALIZATION_start(m_info.adjusted_offset))
+	{
+		LOCALIZATION(root, errflag);
+	}
+	else if (ARRAY_start(m_info.adjusted_offset))
+	{
+		ARRAY(root, errflag);
+	}
+	else
+	{
+		owner.log(err::NoViableAlternativeValue(m_info));
+		errflag = true;
+	}
+	//thisnode.length = m_info.adjusted_offset - thisnode.adjusted_offset;
+	//root.children.create(thisnode);
 }
 
 
 sqf::parser::config::impl_default::astnode sqf::parser::config::impl_default::instance::parse(bool& errflag)
 {
-    astnode node;
-    node.kind = nodetype::NODELIST;
-    node.content = m_contents.substr();
+	astnode node;
+	node.kind = nodetype::NODELIST;
+	node.content = m_contents.substr();
 #ifdef DF__SQF_CONFIG__REPORT_PROGRESS_BY_LINE
-    ___dbg_line_count = 0;
-    for (auto c : m_contents)
-    {
-        if (c == '\n')
-        {
-            ___dbg_line_count++;
-        }
-    }
+	___dbg_line_count = 0;
+	for (auto c : m_contents)
+	{
+		if (c == '\n')
+		{
+			___dbg_line_count++;
+		}
+	}
 #endif // DF__SQF_CONFIG__REPORT_PROGRESS_BY_LINE
-    NODELIST(node, errflag);
-    skip();
-    if (!errflag && m_info.adjusted_offset < m_contents.size())
-    {
-        owner.log(err::EndOfFileNotReached(m_info));
-        errflag = true;
-    }
-    node.length = m_info.file_offset;
-    return node;
+	NODELIST(node, errflag);
+	skip();
+	if (!errflag && m_info.adjusted_offset < m_contents.size())
+	{
+		owner.log(err::EndOfFileNotReached(m_info));
+		errflag = true;
+	}
+	node.length = m_info.file_offset;
+	return node;
 }
 
 bool sqf::parser::config::impl_default::apply_to_confighost(sqf::parser::config::impl_default::astnode& node, ::sqf::runtime::confighost& confighost, ::sqf::runtime::confignav parent)
 {
-    // ToDo: Check if a corresponding config already exists in confighost before creating it to avoid duplicates
-
-    switch (node.kind)
-    {
-    case nodetype::CONFIGNODE:
-    {
-        if (!node.children.empty() && node.children.front().kind == nodetype::CONFIGNODE_PARENTIDENT)
-        {
-            auto curnode = parent.append_or_replace(node.content, node.children.front().content);
-            for (size_t i = 1; i < node.children.size(); i++)
-            {
-                auto subnode = node.children[i];
-                apply_to_confighost(subnode, confighost, curnode);
-            }
-        }
-        else
-        {
-            auto curnode = parent.append_or_replace(node.content);
-            for (auto subnode : node.children)
-            {
-                apply_to_confighost(subnode, confighost, curnode);
-            }
-        }
-    } break;
-    case nodetype::DELETENODE:
-    {
-         parent.delete_inherited_or_replace(node.content);
-    } break;
-    case nodetype::VALUENODE_ADDARRAY:
-    case nodetype::VALUENODE:
-    {
-        auto curnode = parent.append_or_replace(node.content);
-
-        for (auto& subnode : node.children)
-        {
-            apply_to_confighost(subnode, confighost, curnode);
-        }
-        if (node.kind == nodetype::VALUENODE_ADDARRAY)
-        {
-            auto parent_inherited = curnode.parent_logical().parent_inherited();
-            auto valuefield = parent_inherited / node.content;
-            if (!valuefield.empty())
-            {
-                auto self =  curnode->value.data_try<sqf::types::d_array>();
-                auto other = valuefield->value.data_try<sqf::types::d_array>();
-                if (self.get() && other.get())
-                {
-                    self->insert(self->end(), other->begin(), other->end());
-                }
-            }
-        }
-    } break;
-    case nodetype::STRING:
-        parent.value(sqf::runtime::value(std::make_shared<sqf::types::d_string>(node.content)));
-        break;
-    case nodetype::NUMBER:
-        parent.value(sqf::runtime::value(std::make_shared<sqf::types::d_scalar>((double)std::stod(node.content))));
-        break;
-    case nodetype::HEXNUMBER:
-        parent.value(sqf::runtime::value(std::make_shared<sqf::types::d_scalar>((int64_t)std::stol(node.content, nullptr, 16))));
-        break;
-    case nodetype::LOCALIZATION:
-        parent.value(sqf::runtime::value(std::make_shared<sqf::types::d_string>(node.content)));
-        break;
-    case nodetype::ARRAY:
-    {
-        std::vector<sqf::runtime::value> values;
-        for (auto& subnode : node.children)
-        {
-            apply_to_confighost(subnode, confighost, parent);
-            values.push_back(parent->value);
-        }
-        parent.value(sqf::runtime::value(std::make_shared<sqf::types::d_array>(values)));
-    } break;
-    case nodetype::VALUE:
-        break;
-    default:
-    {
-        for (auto& subnode : node.children)
-        {
-            apply_to_confighost(subnode, confighost, parent);
-        }
-    }
-    }
-    return true;
+	// ToDo: Check if a corresponding config already exists in confighost before creating it to avoid duplicates
+
+	switch (node.kind)
+	{
+	case nodetype::CONFIGNODE:
+	{
+		if (!node.children.empty() && node.children.front().kind == nodetype::CONFIGNODE_PARENTIDENT)
+		{
+			auto curnode = parent.append_or_replace(node.content, node.children.front().content);
+			for (size_t i = 1; i < node.children.size(); i++)
+			{
+				auto subnode = node.children[i];
+				apply_to_confighost(subnode, confighost, curnode);
+			}
+		}
+		else
+		{
+			auto curnode = parent.append_or_replace(node.content);
+			for (auto subnode : node.children)
+			{
+				apply_to_confighost(subnode, confighost, curnode);
+			}
+		}
+	} break;
+	case nodetype::DELETENODE:
+	{
+		 parent.delete_inherited_or_replace(node.content);
+	} break;
+	case nodetype::VALUENODE_ADDARRAY:
+	case nodetype::VALUENODE:
+	{
+		auto curnode = parent.append_or_replace(node.content);
+
+		for (auto& subnode : node.children)
+		{
+			apply_to_confighost(subnode, confighost, curnode);
+		}
+		if (node.kind == nodetype::VALUENODE_ADDARRAY)
+		{
+			auto parent_inherited = curnode.parent_logical().parent_inherited();
+			auto valuefield = parent_inherited / node.content;
+			if (!valuefield.empty())
+			{
+				auto self =  curnode->value.data_try<sqf::types::d_array>();
+				auto other = valuefield->value.data_try<sqf::types::d_array>();
+				if (self.get() && other.get())
+				{
+					self->insert(self->end(), other->begin(), other->end());
+				}
+			}
+		}
+	} break;
+	case nodetype::STRING:
+		parent.value(sqf::runtime::value(std::make_shared<sqf::types::d_string>(node.content)));
+		break;
+	case nodetype::NUMBER:
+		parent.value(sqf::runtime::value(std::make_shared<sqf::types::d_scalar>((double)std::stod(node.content))));
+		break;
+	case nodetype::HEXNUMBER:
+		parent.value(sqf::runtime::value(std::make_shared<sqf::types::d_scalar>((int64_t)std::stol(node.content, nullptr, 16))));
+		break;
+	case nodetype::LOCALIZATION:
+		parent.value(sqf::runtime::value(std::make_shared<sqf::types::d_string>(node.content)));
+		break;
+	case nodetype::ARRAY:
+	{
+		std::vector<sqf::runtime::value> values;
+		for (auto& subnode : node.children)
+		{
+			apply_to_confighost(subnode, confighost, parent);
+			values.push_back(parent->value);
+		}
+		parent.value(sqf::runtime::value(std::make_shared<sqf::types::d_array>(values)));
+	} break;
+	case nodetype::VALUE:
+		break;
+	default:
+	{
+		for (auto& subnode : node.children)
+		{
+			apply_to_confighost(subnode, confighost, parent);
+		}
+	}
+	}
+	return true;
 }