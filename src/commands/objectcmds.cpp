--- conflicted
+++ resolved
@@ -872,22 +872,14 @@
 		}
 		auto veh = r->obj();
 		auto unit = l->obj();
-<<<<<<< HEAD
-		if (veh->driver()->obj() == unit || veh->commander()->obj() == unit || veh->gunner()->obj() == veh)
-=======
 		if (veh->driver()->obj().get() == unit.get() || veh->commander()->obj().get() == unit.get() || veh->gunner()->obj().get() == unit.get())
->>>>>>> 8c97e1da
 		{
 			return std::make_shared<value>(true);
 		}
 		else
 		{
 			auto res = std::find_if(veh->soldiers_begin(), veh->soldiers_end(), [unit](std::shared_ptr<objectdata> data) -> bool {
-<<<<<<< HEAD
-				return data->obj() == unit;
-=======
 				return data->obj().get() == unit.get();
->>>>>>> 8c97e1da
 			});
 			return std::make_shared<value>(res != veh->soldiers_end());
 		}
