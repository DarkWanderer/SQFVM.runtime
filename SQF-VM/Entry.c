--- conflicted
+++ resolved
@@ -261,7 +261,6 @@
 	create_cmd(vm, L"vectorMagnitude", 'u', cmd_vectormagnitude, 4, L"vectorMagnitude <VECTOR3D>", L"_size = vectorMagnitude [0,3,4]; //5", L"Magnitude of a 3D vector.");
 	create_cmd(vm, L"vectorMagnitudeSqr", 'u', cmd_vectormagnitudesqr, 4, L"vectorMagnitudeSqr <VECTOR3D>", L"_size = vectorMagnitude [0,3,4]; //25", L"Squared magnitude of a 3D vector.");
 	create_cmd(vm, L"vectorNormalized", 'u', cmd_vectornormalized, 4, L"vectorNormalized <VECTOR3D>", L"vectorNormalized [12345,7890,38383]; //[0.300481,0.192045,0.934254]", L"Returns normalized vector (unit vector, vectorMagnitude = 1) of given vector. If given vector is 0 result is a 0 vector as well.");
-<<<<<<< HEAD
 	create_cmd(vm, L"inheritsFrom", 'u', cmd_inheritsfrom, 4, L"inheritsFrom <CONFIG>", L"", L"Returns base entry of config entry.");
 	create_cmd(vm, L"getNumber", 'u', cmd_getnumber, 4, L"getNumber <CONFIG>", L"", L"Extract number from config entry.");
 	create_cmd(vm, L"getText", 'u', cmd_gettext, 4, L"getText <CONFIG>", L"", L"Extract text from config entry.");
@@ -270,10 +269,8 @@
 	create_cmd(vm, L"isClass", 'u', cmd_isclass, 4, L"isClass <CONFIG>", L"", L"Check if config entry represents config class.");
 	create_cmd(vm, L"isNumber", 'u', cmd_isnumber, 4, L"isNumber <CONFIG>", L"", L"Check if config entry represents number.");
 	create_cmd(vm, L"isText", 'u', cmd_istext, 4, L"isText <CONFIG>", L"", L"Check if config entry represents text.");
-=======
 	create_cmd(vm, L"tolower", 'u', cmd_tolower, 4, L"tolower <STRING>", L"tolower \"ABC\"; //\"abc\"", L"Returns a string with every character lowered.");
 	create_cmd(vm, L"toupper", 'u', cmd_toupper, 4, L"toupper <STRING>", L"toupper \"abc\"; //\"ABC\"", L"Returns a string with every character upped.");
->>>>>>> 5deffa7a
 
 
 	create_cmd(vm, L"true", 'n', cmd_true, 4, L"true", L"", L"");
