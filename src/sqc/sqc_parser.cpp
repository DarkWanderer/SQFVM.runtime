--- conflicted
+++ resolved
@@ -513,13 +513,8 @@
     } break;
     case ::sqf::sqc::bison::astkind::FUNCTION: {
         auto local_set = set.create_from();
-<<<<<<< HEAD
-        std::vector<emplace> new_locals;
+        std::vector<emplace> new_locals = locals;
         local_set.push_back(node.token, std::make_shared<opcodes::push>(key_scopename_function));
-=======
-        std::vector<emplace> new_locals = locals;
-        local_set.push_back(node.token, std::make_shared<opcodes::push>(__scopename_function));
->>>>>>> 66a58ded
         local_set.push_back(node.token, std::make_shared<opcodes::call_unary>("scopename"));
 
         to_assembly(runtime, local_set, new_locals, node.children[0]);
@@ -1456,7 +1451,7 @@
         return {};
     }
     std::vector<emplace> locals;
-    set.push_back({}, std::make_shared<opcodes::push>(__scopename_function));
+    set.push_back({}, std::make_shared<opcodes::push>(key_scopename_function));
     set.push_back({}, std::make_shared<opcodes::call_unary>("scopename"));
     set.push_back({}, std::make_shared<opcodes::end_statement>());
     to_assembly(runtime, set, locals, res);
