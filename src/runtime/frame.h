#pragma once

#include "instruction_set.h"
#include "value_scope.h"

#ifdef DF__SQF_RUNTIME__ASSEMBLY_DEBUG_ON_EXECUTE
#include <iostream>
#endif // DF__SQF_RUNTIME__ASSEMBLY_DEBUG_ON_EXECUTE


namespace sqf::runtime
{
    class runtime;
    class frame : public sqf::runtime::value_scope
    {
    public:
        class behavior
        {
        public:
            enum class result
            {
                /// <summary>
                /// Tells that nothing should happen on Frame level.
                /// </summary>
                ok,
                /// <summary>
                /// Tells that Frame should seek to start.
                /// </summary>
                seek_start,
                /// <summary>
                /// Tells that Frame should seek to end.
                /// </summary>
                seek_end,
                /// <summary>
                /// Tells that the active instruction_set should be changed to the one
                /// provided by this behavior.
                /// </summary>
                exchange,
                /// <summary>
                /// Indicates a failure state of the enact method.
                /// If not used within error_behavior, then this acts like result::ok
                /// </summary>
                fail,
                /// <summary>
                /// Replaces this behavior with another one and executes it immediate.
                /// </summary>
                replace_self,
                /// <summary>
                /// Replaces this behavior with another one and seeks to start.
                /// </summary>
                replace_self_seek_start,
                /// <summary>
                /// Exchanges the code and replaces this behavior with another one.
                /// </summary>
                exchange_replace_self
            };
            virtual std::shared_ptr<behavior> get_behavior() { return {}; };
            virtual sqf::runtime::instruction_set get_instruction_set(sqf::runtime::frame& frame) { return {}; };
            virtual result enact(sqf::runtime::runtime& runtime, sqf::runtime::frame& frame) = 0;
            behavior() = default;
        };
        enum class result
        {
            /// <summary>
            /// Something moved wrong
            /// </summary>
            error = -1,
            /// <summary>
            /// Tells that the current instruction-set is done.
            /// Will always be returned once last instruction was reached.
            /// </summary>
            /// <remarks>
            /// If frame contains 3 instructions, the 3th call may return done.
            /// </remarks>
            done,
            /// <summary>
            /// Returned on success.
            /// </summary>
            ok
        };
        enum class seekpos
        {
            end,
            start
        };
        friend class behavior;
    private:
        sqf::runtime::instruction_set m_instruction_set;
        // Use index over iterator due to iterator invalidation problems
        size_t m_position;
        std::shared_ptr<behavior> m_exit_behavior;
        std::shared_ptr<behavior> m_error_behavior;
        std::shared_ptr<sqf::runtime::value_scope> m_globals_value_scope;
        bool m_bubble_variable;
        bool m_started;
        size_t m_value_stack_pos;

    private:
        void clear_values_helper(runtime& runtime);
    public:
        static const size_t position_invalid = ~(size_t)0;
        frame() :
            frame({}, {}, {}, {}) {}
        frame(std::shared_ptr<sqf::runtime::value_scope> globals_scope, sqf::runtime::instruction_set instruction_set, std::shared_ptr<behavior> exit_behavior) :
            frame(globals_scope, instruction_set, exit_behavior, {}) {}
        frame(std::shared_ptr<sqf::runtime::value_scope> globals_scope, sqf::runtime::instruction_set instruction_set) :
            frame(globals_scope, instruction_set, {}, {}) {}
        frame(std::shared_ptr<sqf::runtime::value_scope> globals_scope,
            sqf::runtime::instruction_set instruction_set,
            std::shared_ptr<behavior> exit_behavior,
            std::shared_ptr<behavior> error_behavior)
            :
            m_instruction_set(instruction_set),
            m_position(position_invalid),
            m_exit_behavior(exit_behavior),
            m_error_behavior(error_behavior),
            m_globals_value_scope(globals_scope),
            m_bubble_variable(true),
            m_started(false)
        {}

#ifdef DF__SQF_RUNTIME__ASSEMBLY_DEBUG_ON_EXECUTE

        void dbg_str()
        {
            std::cout << "{";

            for (auto& it : m_instruction_set)
            {
                std::cout << it->to_string() << ", ";
            }
            std::cout << "}" << std::endl;
        }

#endif // DF__SQF_RUNTIME__ASSEMBLY_DEBUG_ON_EXECUTE

        size_t value_stack_pos() const { return m_value_stack_pos; }
        void value_stack_pos(size_t val) { m_value_stack_pos = val; }
        bool can_recover_runtime_error() { return m_error_behavior != nullptr; }
        result recover_runtime_error(runtime& runtime)
        {
            start:
            if (!m_error_behavior) { return result::error; }
            switch (m_error_behavior->enact(runtime, *this))
            {
            case behavior::result::seek_end:
                seek(0, ::sqf::runtime::frame::seekpos::end);
                return result::done;
            case behavior::result::replace_self:
                m_error_behavior = m_error_behavior->get_behavior();
                goto start; // re-run self as replace_self was requested
            case behavior::result::replace_self_seek_start:
                m_error_behavior = m_error_behavior->get_behavior();
                seek(0, ::sqf::runtime::frame::seekpos::start);
                clear_values_helper(runtime);
                return result::ok;
            case behavior::result::seek_start:
                seek(0, ::sqf::runtime::frame::seekpos::start);
                clear_values_helper(runtime);
                return result::ok;
            case behavior::result::exchange_replace_self:
                m_instruction_set = m_error_behavior->get_instruction_set(*this);
                seek(0, ::sqf::runtime::frame::seekpos::start);
#ifdef DF__SQF_RUNTIME__ASSEMBLY_DEBUG_ON_EXECUTE

                std::cout << "\x1B[33m[ASSEMBLY ASSERT]\033[0m" <<
                    "    " << "    " << " " <<
                    "    " << "    " << " " <<
                    "    " << "    " << "\x1B[91mFrame\033[0m - Loaded assembly ";
                dbg_str();

#endif // DF__SQF_RUNTIME__ASSEMBLY_DEBUG_ON_EXECUTE
                m_error_behavior = m_error_behavior->get_behavior();
                return result::ok;
            case behavior::result::exchange:
                m_instruction_set = m_error_behavior->get_instruction_set(*this);
                seek(0, ::sqf::runtime::frame::seekpos::start);
#ifdef DF__SQF_RUNTIME__ASSEMBLY_DEBUG_ON_EXECUTE

                std::cout << "\x1B[33m[ASSEMBLY ASSERT]\033[0m" <<
                    "    " << "    " << " " <<
                    "    " << "    " << " " <<
                    "    " << "    " << "\x1B[91mFrame\033[0m - Loaded assembly ";
                dbg_str();

#endif // DF__SQF_RUNTIME__ASSEMBLY_DEBUG_ON_EXECUTE
                return result::ok;
            case behavior::result::fail:
                return result::error;
            case behavior::result::ok: /* do nothing */ break;
            }
            return result::ok;
        }

        sqf::runtime::diagnostics::diag_info diag_info_from_position() const
        {
            if (m_position == position_invalid)
            {
                return (*m_instruction_set.begin())->diag_info();
            }
            else if (m_position == m_instruction_set.size())
            {
                return m_instruction_set.size() == 0 ? sqf::runtime::diagnostics::diag_info{} : (*m_instruction_set.rbegin())->diag_info();
            }
            else
            {
                return (*current())->diag_info();
            }
        }

        void seek(long target, sqf::runtime::frame::seekpos from)
        {
            switch (from)
            {
            case sqf::runtime::frame::seekpos::end:
                m_position = m_instruction_set.size() + target;
#ifdef DF__SQF_RUNTIME__ASSEMBLY_DEBUG_ON_EXECUTE

                std::cout << "\x1B[33m[ASSEMBLY ASSERT]\033[0m" <<
                    "    " << "    " << " " <<
                    "    " << "    " << " " <<
                    "    " << "    " << "\x1B[91mFrame\033[0m - Seek End" << std::endl;

#endif // DF__SQF_RUNTIME__ASSEMBLY_DEBUG_ON_EXECUTE
                break;
            case sqf::runtime::frame::seekpos::start:
                m_position = target + position_invalid;
#ifdef DF__SQF_RUNTIME__ASSEMBLY_DEBUG_ON_EXECUTE

                std::cout << "\x1B[33m[ASSEMBLY ASSERT]\033[0m" <<
                    "    " << "    " << " " <<
                    "    " << "    " << " " <<
                    "    " << "    " << "\x1B[91mFrame\033[0m - Seek Start" << std::endl;

#endif // DF__SQF_RUNTIME__ASSEMBLY_DEBUG_ON_EXECUTE
                break;
            default:
                break;
            }
        }
        size_t position() const
        {
            return m_position;
        }

        sqf::runtime::instruction_set::iterator peek() const { bool flag; return peek(flag); }
        sqf::runtime::instruction_set::iterator peek(bool& success) const
        {
            auto pos = m_position >= m_instruction_set.size() ? m_instruction_set.size() - 1 : m_position + 1;
            auto it = m_instruction_set.begin() + pos;
            success = it != m_instruction_set.end();
            return it;
        }

        bool bubble_variable() const { return m_bubble_variable; }
        void bubble_variable(bool flag) { m_bubble_variable = flag; }

        sqf::runtime::instruction_set::iterator current() const { return m_instruction_set.begin() + m_position; }
        std::shared_ptr<sqf::runtime::value_scope> globals_value_scope() const { return m_globals_value_scope; }
        void globals_value_scope(std::shared_ptr<sqf::runtime::value_scope> scope) { m_globals_value_scope = scope; }

        /// <summary>
        /// Moves current to next instruction.
        /// Will not trigger possible attached behaviors
        /// </summary>
        /// <returns>Enum value describing the success state of the operation.</returns>
        result next()
        {
            if (m_position == m_instruction_set.size()) { return result::done; }
            return ++m_position == m_instruction_set.size() ? result::done : result::ok;
        }
        /// <summary>
        /// Moves current to next instruction.
        /// </summary>
        /// <returns>Enum value describing the success state of the operation.</returns>
        result next(runtime& runtime)
        {
        start:
            auto res = next();
            if (m_position == m_instruction_set.size() && m_exit_behavior)
            {
            rerun:
                switch (m_exit_behavior->enact(runtime, *this))
                {
                case behavior::result::seek_end:
                    seek(0, ::sqf::runtime::frame::seekpos::end);
                    return result::done;
                case behavior::result::replace_self:
                    m_exit_behavior = m_exit_behavior->get_behavior();
                    goto rerun; // re-run self as replace_self was requested
                case behavior::result::replace_self_seek_start:
                    m_exit_behavior = m_exit_behavior->get_behavior();
                    seek(0, ::sqf::runtime::frame::seekpos::start);
                    clear_values_helper(runtime);
                    goto start; // do not call here, reuse current stack
                case behavior::result::seek_start:
                    seek(0, ::sqf::runtime::frame::seekpos::start);
                    clear_values_helper(runtime);
                    goto start; // do not call here, reuse current stack
                case behavior::result::exchange:
                    m_instruction_set = m_exit_behavior->get_instruction_set(*this);
                    seek(0, ::sqf::runtime::frame::seekpos::start);
#ifdef DF__SQF_RUNTIME__ASSEMBLY_DEBUG_ON_EXECUTE

                    std::cout << "[ASSEMBLY ASSERT]" <<
                        "    " << "    " << " " <<
                        "    " << "    " << " " <<
                        "    " << "    " << "\x1B[91mFrame\033[0m - Loaded assembly ";
                    dbg_str();

#endif // DF__SQF_RUNTIME__ASSEMBLY_DEBUG_ON_EXECUTE
                    goto start; // do not call here, reuse current stack
<<<<<<< HEAD
                case behavior::result::exchange_replace_self:
                    m_instruction_set = m_exit_behavior->get_instruction_set(*this);
                    seek(0, ::sqf::runtime::frame::seekpos::start);
#ifdef DF__SQF_RUNTIME__ASSEMBLY_DEBUG_ON_EXECUTE

                    std::cout << "[ASSEMBLY ASSERT]" <<
                        "    " << "    " << " " <<
                        "    " << "    " << " " <<
                        "    " << "    " << "\x1B[91mFrame\033[0m - Loaded assembly ";
                    dbg_str();

#endif // DF__SQF_RUNTIME__ASSEMBLY_DEBUG_ON_EXECUTE
                    m_exit_behavior = m_exit_behavior->get_behavior();
                    goto start; // do not call here, reuse current stack
=======
                case behavior::result::fail: /* do nothing */ break;
                case behavior::result::ok: /* do nothing */ break;
>>>>>>> deb2fc42
                }
            }
            return res;
        }
        /// <summary>
        /// Reversed sqf::runtime::frame::next().
        /// Moves current to previous instruction.
        /// Will not trigger possible attached behaviors
        /// </summary>
        /// <returns>Enum value describing the success state of the operation.</returns>
        result previous()
        {
            if (m_position == position_invalid) { return result::done; }
            return --m_position == 0 ? result::done : result::ok;
        }
    };
}<|MERGE_RESOLUTION|>--- conflicted
+++ resolved
@@ -49,10 +49,6 @@
                 /// Replaces this behavior with another one and seeks to start.
                 /// </summary>
                 replace_self_seek_start,
-                /// <summary>
-                /// Exchanges the code and replaces this behavior with another one.
-                /// </summary>
-                exchange_replace_self
             };
             virtual std::shared_ptr<behavior> get_behavior() { return {}; };
             virtual sqf::runtime::instruction_set get_instruction_set(sqf::runtime::frame& frame) { return {}; };
@@ -158,20 +154,6 @@
                 seek(0, ::sqf::runtime::frame::seekpos::start);
                 clear_values_helper(runtime);
                 return result::ok;
-            case behavior::result::exchange_replace_self:
-                m_instruction_set = m_error_behavior->get_instruction_set(*this);
-                seek(0, ::sqf::runtime::frame::seekpos::start);
-#ifdef DF__SQF_RUNTIME__ASSEMBLY_DEBUG_ON_EXECUTE
-
-                std::cout << "\x1B[33m[ASSEMBLY ASSERT]\033[0m" <<
-                    "    " << "    " << " " <<
-                    "    " << "    " << " " <<
-                    "    " << "    " << "\x1B[91mFrame\033[0m - Loaded assembly ";
-                dbg_str();
-
-#endif // DF__SQF_RUNTIME__ASSEMBLY_DEBUG_ON_EXECUTE
-                m_error_behavior = m_error_behavior->get_behavior();
-                return result::ok;
             case behavior::result::exchange:
                 m_instruction_set = m_error_behavior->get_instruction_set(*this);
                 seek(0, ::sqf::runtime::frame::seekpos::start);
@@ -310,25 +292,8 @@
 
 #endif // DF__SQF_RUNTIME__ASSEMBLY_DEBUG_ON_EXECUTE
                     goto start; // do not call here, reuse current stack
-<<<<<<< HEAD
-                case behavior::result::exchange_replace_self:
-                    m_instruction_set = m_exit_behavior->get_instruction_set(*this);
-                    seek(0, ::sqf::runtime::frame::seekpos::start);
-#ifdef DF__SQF_RUNTIME__ASSEMBLY_DEBUG_ON_EXECUTE
-
-                    std::cout << "[ASSEMBLY ASSERT]" <<
-                        "    " << "    " << " " <<
-                        "    " << "    " << " " <<
-                        "    " << "    " << "\x1B[91mFrame\033[0m - Loaded assembly ";
-                    dbg_str();
-
-#endif // DF__SQF_RUNTIME__ASSEMBLY_DEBUG_ON_EXECUTE
-                    m_exit_behavior = m_exit_behavior->get_behavior();
-                    goto start; // do not call here, reuse current stack
-=======
                 case behavior::result::fail: /* do nothing */ break;
                 case behavior::result::ok: /* do nothing */ break;
->>>>>>> deb2fc42
                 }
             }
             return res;
